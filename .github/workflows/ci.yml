--- conflicted
+++ resolved
@@ -53,18 +53,6 @@
           brew update
           brew install sccache
 
-<<<<<<< HEAD
-      - name: Install sccache Windows
-        if: matrix.os == 'windows-latest'
-        run: |
-          iwr -useb get.scoop.sh -outfile 'install.ps1'
-          .\install.ps1 -RunAsAdmin [-OtherParameters ...]
-          Set-ExecutionPolicy RemoteSigned -scope CurrentUser
-          scoop install sccache
-          echo "C:\Users\runneradmin\scoop\shims" | Out-File -FilePath $env:GITHUB_PATH -Encoding utf8 -Append
-
-=======
->>>>>>> 81cd2e11
       - name: Install Rust Stable
         uses: actions-rs/toolchain@v1
         with:
