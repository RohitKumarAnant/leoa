[package]
name = "leo-lang"
version = "1.5.3"
authors = [ "The Aleo Team <hello@aleo.org>" ]
description = "The Leo programming language"
homepage = "https://aleo.org"
repository = "https://github.com/AleoHQ/leo"
keywords = [
  "aleo",
  "cryptography",
  "leo",
  "programming-language",
  "zero-knowledge"
]
categories = [ "cryptography::cryptocurrencies", "web-programming" ]
include = [ "Cargo.toml", "leo", "README.md", "LICENSE.md" ]
license = "GPL-3.0"
edition = "2018"

[lib]
path = "leo/lib.rs"

[[bin]]
name = "leo"
path = "leo/main.rs"

[workspace]
members = [
  "asg",
  "asg-passes",
  "ast",
  "ast-passes",
  "compiler",
  "errors",
  "grammar",
  "imports",
  "input",
  "linter",
  "package",
  "parser",
  "state",
  "stdlib",
  "synthesizer",
  "test-framework",
  "wasm"
]

[dependencies.leo-ast]
path = "./ast"
version = "1.5.3"

[dependencies.leo-compiler]
path = "./compiler"
version = "1.5.3"

[dependencies.leo-errors]
path = "./errors"
version = "1.5.3"

[dependencies.leo-imports]
path = "./imports"
version = "1.5.3"

[dependencies.leo-input]
path = "./input"
version = "1.5.3"

[dependencies.leo-package]
path = "./package"
version = "1.5.3"

[dependencies.leo-parser]
path = "./parser"
version = "1.5.3"

[dependencies.leo-state]
path = "./state"
version = "1.5.3"

[dependencies.leo-stdlib]
path = "./stdlib"
version = "1.5.3"

[dependencies.leo-synthesizer]
path = "./synthesizer"
version = "1.5.3"

[dependencies.snarkvm-algorithms]
version = "0.7.9"

[dependencies.snarkvm-curves]
version = "0.7.9"
default-features = false

[dependencies.snarkvm-gadgets]
version = "0.7.9"
default-features = false

[dependencies.snarkvm-r1cs]
version = "0.7.9"
default-features = false

[dependencies.snarkvm-utilities]
version = "0.7.9"

[dependencies.snarkvm-eval]
version = "0.7.9"
<<<<<<< HEAD
# path = "D:\\Work\\leo_repos\\snarkVM\\eval"
git = "https://github.com/AleoHQ/snarkVM"
branch = "bounded-recursion"
=======
>>>>>>> 4496c88e

[dependencies.structopt]
version = "0.3"

[dependencies.clap]
version = "2.33.3"

[dependencies]
color-backtrace = "0.5.1"

[dependencies.colored]
version = "2.0"

[dependencies.dirs]
version = "4.0.0"

[dependencies.console]
version = "0.15.0"

[dependencies.from-pest]
version = "0.3.1"

[dependencies.indexmap]
version = "1.7"
features = ["serde"]

[dependencies.lazy_static]
version = "1.4.0"

[dependencies.notify]
version = "4.0.17"

[dependencies.rand]
version = "0.8"

[dependencies.rand_core]
version = "0.6.3"

[dependencies.reqwest]
version = "0.11.6"
features = [ "blocking", "json", "multipart" ]

[dependencies.self_update]
version = "0.27.0"
features = [ "archive-zip" ]

[dependencies.serde]
version = "1.0"
features = [ "derive" ]

[dependencies.serde_json]
version = "1.0"

[dependencies.toml]
version = "0.5"

[dependencies.tracing]
version = "0.1"

[dependencies.tracing-subscriber]
version = "0.2.19"
features = [ "fmt" ]

[dependencies.zip]
version = "0.5"

[target."cfg(windows)".dependencies.ansi_term]
version = "0.12.1"

[dev-dependencies.rusty-hook]
version = "0.11.2"

[dev-dependencies.assert_cmd]
version = "2.0.2"

[dev-dependencies.test_dir]
version = "0.1.0"

[features]
default = [ ]
ci_skip = [ "leo-compiler/ci_skip" ]
noconfig = [ ]

[profile.release]
opt-level = 3
lto = "thin"
incremental = true

[profile.bench]
opt-level = 3
debug = false
rpath = false
lto = "thin"
incremental = true
debug-assertions = false

[profile.dev]
opt-level = 0

[profile.test]
opt-level = 0
debug-assertions = true
debug = true

# Remove on pr from staging to master once snarkvm does a release.
[patch.crates-io]
<<<<<<< HEAD
snarkvm-curves = { git = "https://github.com/AleoHQ/snarkVM", branch = "bounded-recursion" }
snarkvm-fields = { git = "https://github.com/AleoHQ/snarkVM", branch = "bounded-recursion" }
snarkvm-utilities = { git = "https://github.com/AleoHQ/snarkVM", branch = "bounded-recursion" }
snarkvm-r1cs = { git = "https://github.com/AleoHQ/snarkVM", branch = "bounded-recursion" }
snarkvm-gadgets = { git = "https://github.com/AleoHQ/snarkVM", branch = "bounded-recursion" }
snarkvm-parameters = { git = "https://github.com/AleoHQ/snarkVM", branch = "bounded-recursion" }
snarkvm-dpc = { git = "https://github.com/AleoHQ/snarkVM", branch = "bounded-recursion" }
snarkvm-algorithms = { git = "https://github.com/AleoHQ/snarkVM", branch = "bounded-recursion" }
=======
snarkvm-algorithms = { git = "https://github.com/AleoHQ/snarkVM", branch = "master" }
snarkvm-curves = { git = "https://github.com/AleoHQ/snarkVM", branch = "master" }
snarkvm-dpc = { git = "https://github.com/AleoHQ/snarkVM", branch = "master" }
snarkvm-eval = { git = "https://github.com/AleoHQ/snarkVM", branch = "master" }
snarkvm-fields = { git = "https://github.com/AleoHQ/snarkVM", branch = "master" }
snarkvm-gadgets = { git = "https://github.com/AleoHQ/snarkVM", branch = "master" }
snarkvm-ir = { git = "https://github.com/AleoHQ/snarkVM", branch = "master" }
snarkvm-parameters = { git = "https://github.com/AleoHQ/snarkVM", branch = "master" }
snarkvm-r1cs = { git = "https://github.com/AleoHQ/snarkVM", branch = "master" }
snarkvm-utilities = { git = "https://github.com/AleoHQ/snarkVM", branch = "master" }

# snarkvm-algorithms = { path = "D:\\Work\\leo_repos\\snarkVM\\algorithms" }
>>>>>>> 4496c88e
# snarkvm-curves = { path = "D:\\Work\\leo_repos\\snarkVM\\curves" }
# snarkvm-dpc = { path = "D:\\Work\\leo_repos\\snarkVM\\dpc" }
# snarkvm-eval = { path = "D:\\Work\\leo_repos\\snarkVM\\eval" }
# snarkvm-fields = { path = "D:\\Work\\leo_repos\\snarkVM\\fields" }
# snarkvm-gadgets = { path = "D:\\Work\\leo_repos\\snarkVM\\gadgets" }
# snarkvm-ir = { path = "D:\\Work\\leo_repos\\snarkVM\\ir" }
# snarkvm-parameters = { path = "D:\\Work\\leo_repos\\snarkVM\\parameters" }
# snarkvm-r1cs = { path = "D:\\Work\\leo_repos\\snarkVM\\r1cs" }
# snarkvm-utilities = { path = "D:\\Work\\leo_repos\\snarkVM\\utilities" }<|MERGE_RESOLUTION|>--- conflicted
+++ resolved
@@ -105,12 +105,6 @@
 
 [dependencies.snarkvm-eval]
 version = "0.7.9"
-<<<<<<< HEAD
-# path = "D:\\Work\\leo_repos\\snarkVM\\eval"
-git = "https://github.com/AleoHQ/snarkVM"
-branch = "bounded-recursion"
-=======
->>>>>>> 4496c88e
 
 [dependencies.structopt]
 version = "0.3"
@@ -217,29 +211,18 @@
 
 # Remove on pr from staging to master once snarkvm does a release.
 [patch.crates-io]
-<<<<<<< HEAD
+snarkvm-algorithms = { git = "https://github.com/AleoHQ/snarkVM", branch = "bounded-recursion" }
 snarkvm-curves = { git = "https://github.com/AleoHQ/snarkVM", branch = "bounded-recursion" }
+snarkvm-dpc = { git = "https://github.com/AleoHQ/snarkVM", branch = "bounded-recursion" }
+snarkvm-eval = { git = "https://github.com/AleoHQ/snarkVM", branch = "bounded-recursion" }
 snarkvm-fields = { git = "https://github.com/AleoHQ/snarkVM", branch = "bounded-recursion" }
+snarkvm-gadgets = { git = "https://github.com/AleoHQ/snarkVM", branch = "bounded-recursion" }
+snarkvm-ir = { git = "https://github.com/AleoHQ/snarkVM", branch = "bounded-recursion" }
+snarkvm-parameters = { git = "https://github.com/AleoHQ/snarkVM", branch = "bounded-recursion" }
+snarkvm-r1cs = { git = "https://github.com/AleoHQ/snarkVM", branch = "bounded-recursion" }
 snarkvm-utilities = { git = "https://github.com/AleoHQ/snarkVM", branch = "bounded-recursion" }
-snarkvm-r1cs = { git = "https://github.com/AleoHQ/snarkVM", branch = "bounded-recursion" }
-snarkvm-gadgets = { git = "https://github.com/AleoHQ/snarkVM", branch = "bounded-recursion" }
-snarkvm-parameters = { git = "https://github.com/AleoHQ/snarkVM", branch = "bounded-recursion" }
-snarkvm-dpc = { git = "https://github.com/AleoHQ/snarkVM", branch = "bounded-recursion" }
-snarkvm-algorithms = { git = "https://github.com/AleoHQ/snarkVM", branch = "bounded-recursion" }
-=======
-snarkvm-algorithms = { git = "https://github.com/AleoHQ/snarkVM", branch = "master" }
-snarkvm-curves = { git = "https://github.com/AleoHQ/snarkVM", branch = "master" }
-snarkvm-dpc = { git = "https://github.com/AleoHQ/snarkVM", branch = "master" }
-snarkvm-eval = { git = "https://github.com/AleoHQ/snarkVM", branch = "master" }
-snarkvm-fields = { git = "https://github.com/AleoHQ/snarkVM", branch = "master" }
-snarkvm-gadgets = { git = "https://github.com/AleoHQ/snarkVM", branch = "master" }
-snarkvm-ir = { git = "https://github.com/AleoHQ/snarkVM", branch = "master" }
-snarkvm-parameters = { git = "https://github.com/AleoHQ/snarkVM", branch = "master" }
-snarkvm-r1cs = { git = "https://github.com/AleoHQ/snarkVM", branch = "master" }
-snarkvm-utilities = { git = "https://github.com/AleoHQ/snarkVM", branch = "master" }
 
 # snarkvm-algorithms = { path = "D:\\Work\\leo_repos\\snarkVM\\algorithms" }
->>>>>>> 4496c88e
 # snarkvm-curves = { path = "D:\\Work\\leo_repos\\snarkVM\\curves" }
 # snarkvm-dpc = { path = "D:\\Work\\leo_repos\\snarkVM\\dpc" }
 # snarkvm-eval = { path = "D:\\Work\\leo_repos\\snarkVM\\eval" }
