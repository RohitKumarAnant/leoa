// Copyright (C) 2019-2021 Aleo Systems Inc.
// This file is part of the Leo library.

// The Leo library is free software: you can redistribute it and/or modify
// it under the terms of the GNU General Public License as published by
// the Free Software Foundation, either version 3 of the License, or
// (at your option) any later version.

// The Leo library is distributed in the hope that it will be useful,
// but WITHOUT ANY WARRANTY; without even the implied warranty of
// MERCHANTABILITY or FITNESS FOR A PARTICULAR PURPOSE. See the
// GNU General Public License for more details.

// You should have received a copy of the GNU General Public License
// along with the Leo library. If not, see <https://www.gnu.org/licenses/>.

//! This module defines an expression node in an asg.
//!
//! Notable differences after conversion from an ast expression include:
//! 1. Storing variable references instead of variable identifiers - better history tracking and mutability
//! 2. Resolving constant values - optimizes execution of program circuit.

mod accesses;
pub use accesses::*;

mod array_inline;
pub use array_inline::*;

mod array_init;
pub use array_init::*;

mod binary;
pub use binary::*;

mod call;
pub use call::*;

mod circuit_init;
pub use circuit_init::*;

mod constant;
pub use constant::*;

mod named_type;
pub use named_type::*;

mod ternary;
pub use ternary::*;

mod tuple_init;
pub use tuple_init::*;

mod unary;
pub use unary::*;

mod variable_ref;
pub use variable_ref::*;

mod cast;
pub use cast::*;

mod lengthof;
pub use lengthof::*;

use crate::{ConstValue, FromAst, Node, PartialType, Scope, Type};
use leo_errors::{Result, Span};

#[derive(Clone)]
pub enum Expression<'a> {
    VariableRef(VariableRef<'a>),
    Constant(Constant<'a>),
    Binary(BinaryExpression<'a>),
    Unary(UnaryExpression<'a>),
    Ternary(TernaryExpression<'a>),
    Cast(CastExpression<'a>),
<<<<<<< HEAD
    Access(AccessExpression<'a>),
    NamedType(NamedTypeExpression<'a>),
=======
    LengthOf(LengthOfExpression<'a>),
>>>>>>> a5f74195

    ArrayInline(ArrayInlineExpression<'a>),
    ArrayInit(ArrayInitExpression<'a>),

    TupleInit(TupleInitExpression<'a>),

    CircuitInit(CircuitInitExpression<'a>),

    Call(CallExpression<'a>),
}

impl<'a> Expression<'a> {
    pub fn ptr_eq(&self, other: &Expression<'a>) -> bool {
        std::ptr::eq(self as *const Expression<'a>, other as *const Expression<'a>)
    }
}

impl<'a> Node for Expression<'a> {
    fn span(&self) -> Option<&Span> {
        use Expression::*;
        match self {
            VariableRef(x) => x.span(),
            Constant(x) => x.span(),
            Binary(x) => x.span(),
            Unary(x) => x.span(),
            Ternary(x) => x.span(),
            Cast(x) => x.span(),
<<<<<<< HEAD
            Access(x) => x.span(),
            NamedType(x) => x.span(),
=======
            LengthOf(x) => x.span(),
>>>>>>> a5f74195
            ArrayInline(x) => x.span(),
            ArrayInit(x) => x.span(),
            TupleInit(x) => x.span(),
            CircuitInit(x) => x.span(),
            Call(x) => x.span(),
        }
    }
}

pub trait ExpressionNode<'a>: Node {
    fn set_parent(&self, parent: &'a Expression<'a>);
    fn get_parent(&self) -> Option<&'a Expression<'a>>;
    fn enforce_parents(&self, expr: &'a Expression<'a>);

    fn get_type(&'a self) -> Option<Type<'a>>;
    fn is_mut_ref(&self) -> bool;
    fn const_value(&'a self) -> Option<ConstValue>; // todo: memoize
    fn is_consty(&self) -> bool;
}

impl<'a> ExpressionNode<'a> for Expression<'a> {
    fn set_parent(&self, parent: &'a Expression<'a>) {
        use Expression::*;
        match self {
            VariableRef(x) => x.set_parent(parent),
            Constant(x) => x.set_parent(parent),
            Binary(x) => x.set_parent(parent),
            Unary(x) => x.set_parent(parent),
            Ternary(x) => x.set_parent(parent),
            Cast(x) => x.set_parent(parent),
<<<<<<< HEAD
            Access(x) => x.set_parent(parent),
            NamedType(x) => x.set_parent(parent),
=======
            LengthOf(x) => x.set_parent(parent),
>>>>>>> a5f74195
            ArrayInline(x) => x.set_parent(parent),
            ArrayInit(x) => x.set_parent(parent),
            TupleInit(x) => x.set_parent(parent),
            CircuitInit(x) => x.set_parent(parent),
            Call(x) => x.set_parent(parent),
        }
    }

    fn get_parent(&self) -> Option<&'a Expression<'a>> {
        use Expression::*;
        match self {
            VariableRef(x) => x.get_parent(),
            Constant(x) => x.get_parent(),
            Binary(x) => x.get_parent(),
            Unary(x) => x.get_parent(),
            Ternary(x) => x.get_parent(),
            Cast(x) => x.get_parent(),
<<<<<<< HEAD
            Access(x) => x.get_parent(),
            NamedType(x) => x.get_parent(),
=======
            LengthOf(x) => x.get_parent(),
>>>>>>> a5f74195
            ArrayInline(x) => x.get_parent(),
            ArrayInit(x) => x.get_parent(),
            TupleInit(x) => x.get_parent(),
            CircuitInit(x) => x.get_parent(),
            Call(x) => x.get_parent(),
        }
    }

    fn enforce_parents(&self, expr: &'a Expression<'a>) {
        use Expression::*;
        match self {
            VariableRef(x) => x.enforce_parents(expr),
            Constant(x) => x.enforce_parents(expr),
            Binary(x) => x.enforce_parents(expr),
            Unary(x) => x.enforce_parents(expr),
            Ternary(x) => x.enforce_parents(expr),
            Cast(x) => x.enforce_parents(expr),
<<<<<<< HEAD
            Access(x) => x.enforce_parents(expr),
            NamedType(x) => x.enforce_parents(expr),
=======
            LengthOf(x) => x.enforce_parents(expr),
>>>>>>> a5f74195
            ArrayInline(x) => x.enforce_parents(expr),
            ArrayInit(x) => x.enforce_parents(expr),
            TupleInit(x) => x.enforce_parents(expr),
            CircuitInit(x) => x.enforce_parents(expr),
            Call(x) => x.enforce_parents(expr),
        }
    }

    fn get_type(&'a self) -> Option<Type<'a>> {
        use Expression::*;
        match self {
            VariableRef(x) => x.get_type(),
            Constant(x) => x.get_type(),
            Binary(x) => x.get_type(),
            Unary(x) => x.get_type(),
            Ternary(x) => x.get_type(),
            Cast(x) => x.get_type(),
<<<<<<< HEAD
            Access(x) => x.get_type(),
            NamedType(x) => x.get_type(),
=======
            LengthOf(x) => x.get_type(),
>>>>>>> a5f74195
            ArrayInline(x) => x.get_type(),
            ArrayInit(x) => x.get_type(),
            TupleInit(x) => x.get_type(),
            CircuitInit(x) => x.get_type(),
            Call(x) => x.get_type(),
        }
    }

    fn is_mut_ref(&self) -> bool {
        use Expression::*;
        match self {
            VariableRef(x) => x.is_mut_ref(),
            Constant(x) => x.is_mut_ref(),
            Binary(x) => x.is_mut_ref(),
            Unary(x) => x.is_mut_ref(),
            Ternary(x) => x.is_mut_ref(),
            Cast(x) => x.is_mut_ref(),
<<<<<<< HEAD
            Access(x) => x.is_mut_ref(),
            NamedType(x) => x.is_mut_ref(),
=======
            LengthOf(x) => x.is_mut_ref(),
>>>>>>> a5f74195
            ArrayInline(x) => x.is_mut_ref(),
            ArrayInit(x) => x.is_mut_ref(),
            TupleInit(x) => x.is_mut_ref(),
            CircuitInit(x) => x.is_mut_ref(),
            Call(x) => x.is_mut_ref(),
        }
    }

    fn const_value(&'a self) -> Option<ConstValue<'a>> {
        use Expression::*;
        match self {
            VariableRef(x) => x.const_value(),
            Constant(x) => x.const_value(),
            Binary(x) => x.const_value(),
            Unary(x) => x.const_value(),
            Ternary(x) => x.const_value(),
            Cast(x) => x.const_value(),
<<<<<<< HEAD
            Access(x) => x.const_value(),
            NamedType(x) => x.const_value(),
=======
            LengthOf(x) => x.const_value(),
>>>>>>> a5f74195
            ArrayInline(x) => x.const_value(),
            ArrayInit(x) => x.const_value(),
            TupleInit(x) => x.const_value(),
            CircuitInit(x) => x.const_value(),
            Call(x) => x.const_value(),
        }
    }

    fn is_consty(&self) -> bool {
        use Expression::*;
        match self {
            VariableRef(x) => x.is_consty(),
            Constant(x) => x.is_consty(),
            Binary(x) => x.is_consty(),
            Unary(x) => x.is_consty(),
            Ternary(x) => x.is_consty(),
            Cast(x) => x.is_consty(),
<<<<<<< HEAD
            Access(x) => x.is_consty(),
            NamedType(x) => x.is_consty(),
=======
            LengthOf(x) => x.is_consty(),
>>>>>>> a5f74195
            ArrayInline(x) => x.is_consty(),
            ArrayInit(x) => x.is_consty(),
            TupleInit(x) => x.is_consty(),
            CircuitInit(x) => x.is_consty(),
            Call(x) => x.is_consty(),
        }
    }
}

impl<'a> FromAst<'a, leo_ast::Expression> for &'a Expression<'a> {
    fn from_ast(
        scope: &'a Scope<'a>,
        value: &leo_ast::Expression,
        expected_type: Option<PartialType<'a>>,
    ) -> Result<Self> {
        use leo_ast::Expression::*;
        let expression = match value {
            Identifier(identifier) => Self::from_ast(scope, identifier, expected_type)?,
            Value(value) => scope
                .context
                .alloc_expression(Constant::from_ast(scope, value, expected_type).map(Expression::Constant)?),
            Binary(binary) => scope
                .context
                .alloc_expression(BinaryExpression::from_ast(scope, binary, expected_type).map(Expression::Binary)?),
            Unary(unary) => scope
                .context
                .alloc_expression(UnaryExpression::from_ast(scope, unary, expected_type).map(Expression::Unary)?),
            Ternary(conditional) => scope.context.alloc_expression(
                TernaryExpression::from_ast(scope, conditional, expected_type).map(Expression::Ternary)?,
            ),
            Cast(cast) => scope
                .context
                .alloc_expression(CastExpression::from_ast(scope, cast, expected_type).map(Expression::Cast)?),
<<<<<<< HEAD
            Access(access) => scope
                .context
                .alloc_expression(AccessExpression::from_ast(scope, access, expected_type).map(Expression::Access)?),
            NamedType(named_type) => scope.context.alloc_expression(
                NamedTypeExpression::from_ast(scope, named_type, expected_type).map(Expression::NamedType)?,
            ),
=======

            LengthOf(lengthof) => scope.context.alloc_expression(
                LengthOfExpression::from_ast(scope, lengthof, expected_type).map(Expression::LengthOf)?,
            ),

>>>>>>> a5f74195
            ArrayInline(array_inline) => scope.context.alloc_expression(
                ArrayInlineExpression::from_ast(scope, array_inline, expected_type).map(Expression::ArrayInline)?,
            ),
            ArrayInit(array_init) => scope.context.alloc_expression(
                ArrayInitExpression::from_ast(scope, array_init, expected_type).map(Expression::ArrayInit)?,
            ),

            TupleInit(tuple_init) => scope.context.alloc_expression(
                TupleInitExpression::from_ast(scope, tuple_init, expected_type).map(Expression::TupleInit)?,
            ),

            CircuitInit(circuit_init) => scope.context.alloc_expression(
                CircuitInitExpression::from_ast(scope, circuit_init, expected_type).map(Expression::CircuitInit)?,
            ),

            Call(call) => scope
                .context
                .alloc_expression(CallExpression::from_ast(scope, call, expected_type).map(Expression::Call)?),
        };
        expression.enforce_parents(expression);
        Ok(expression)
    }
}

impl<'a> Into<leo_ast::Expression> for &Expression<'a> {
    fn into(self) -> leo_ast::Expression {
        use Expression::*;
        match self {
            VariableRef(x) => leo_ast::Expression::Identifier(x.into()),
            Constant(x) => leo_ast::Expression::Value(x.into()),
            Binary(x) => leo_ast::Expression::Binary(x.into()),
            Unary(x) => leo_ast::Expression::Unary(x.into()),
            Ternary(x) => leo_ast::Expression::Ternary(x.into()),
            Cast(x) => leo_ast::Expression::Cast(x.into()),
<<<<<<< HEAD
            Access(x) => x.into(),
            NamedType(x) => leo_ast::Expression::NamedType(x.into()),
=======
            LengthOf(x) => leo_ast::Expression::LengthOf(x.into()),
>>>>>>> a5f74195
            ArrayInline(x) => leo_ast::Expression::ArrayInline(x.into()),
            ArrayInit(x) => leo_ast::Expression::ArrayInit(x.into()),
            TupleInit(x) => leo_ast::Expression::TupleInit(x.into()),
            CircuitInit(x) => leo_ast::Expression::CircuitInit(x.into()),
            Call(x) => leo_ast::Expression::Call(x.into()),
        }
    }
}<|MERGE_RESOLUTION|>--- conflicted
+++ resolved
@@ -73,12 +73,9 @@
     Unary(UnaryExpression<'a>),
     Ternary(TernaryExpression<'a>),
     Cast(CastExpression<'a>),
-<<<<<<< HEAD
     Access(AccessExpression<'a>),
     NamedType(NamedTypeExpression<'a>),
-=======
     LengthOf(LengthOfExpression<'a>),
->>>>>>> a5f74195
 
     ArrayInline(ArrayInlineExpression<'a>),
     ArrayInit(ArrayInitExpression<'a>),
@@ -106,12 +103,9 @@
             Unary(x) => x.span(),
             Ternary(x) => x.span(),
             Cast(x) => x.span(),
-<<<<<<< HEAD
             Access(x) => x.span(),
             NamedType(x) => x.span(),
-=======
             LengthOf(x) => x.span(),
->>>>>>> a5f74195
             ArrayInline(x) => x.span(),
             ArrayInit(x) => x.span(),
             TupleInit(x) => x.span(),
@@ -142,12 +136,9 @@
             Unary(x) => x.set_parent(parent),
             Ternary(x) => x.set_parent(parent),
             Cast(x) => x.set_parent(parent),
-<<<<<<< HEAD
             Access(x) => x.set_parent(parent),
             NamedType(x) => x.set_parent(parent),
-=======
             LengthOf(x) => x.set_parent(parent),
->>>>>>> a5f74195
             ArrayInline(x) => x.set_parent(parent),
             ArrayInit(x) => x.set_parent(parent),
             TupleInit(x) => x.set_parent(parent),
@@ -165,12 +156,9 @@
             Unary(x) => x.get_parent(),
             Ternary(x) => x.get_parent(),
             Cast(x) => x.get_parent(),
-<<<<<<< HEAD
             Access(x) => x.get_parent(),
             NamedType(x) => x.get_parent(),
-=======
             LengthOf(x) => x.get_parent(),
->>>>>>> a5f74195
             ArrayInline(x) => x.get_parent(),
             ArrayInit(x) => x.get_parent(),
             TupleInit(x) => x.get_parent(),
@@ -188,12 +176,9 @@
             Unary(x) => x.enforce_parents(expr),
             Ternary(x) => x.enforce_parents(expr),
             Cast(x) => x.enforce_parents(expr),
-<<<<<<< HEAD
             Access(x) => x.enforce_parents(expr),
             NamedType(x) => x.enforce_parents(expr),
-=======
             LengthOf(x) => x.enforce_parents(expr),
->>>>>>> a5f74195
             ArrayInline(x) => x.enforce_parents(expr),
             ArrayInit(x) => x.enforce_parents(expr),
             TupleInit(x) => x.enforce_parents(expr),
@@ -211,12 +196,9 @@
             Unary(x) => x.get_type(),
             Ternary(x) => x.get_type(),
             Cast(x) => x.get_type(),
-<<<<<<< HEAD
             Access(x) => x.get_type(),
             NamedType(x) => x.get_type(),
-=======
             LengthOf(x) => x.get_type(),
->>>>>>> a5f74195
             ArrayInline(x) => x.get_type(),
             ArrayInit(x) => x.get_type(),
             TupleInit(x) => x.get_type(),
@@ -234,12 +216,9 @@
             Unary(x) => x.is_mut_ref(),
             Ternary(x) => x.is_mut_ref(),
             Cast(x) => x.is_mut_ref(),
-<<<<<<< HEAD
             Access(x) => x.is_mut_ref(),
             NamedType(x) => x.is_mut_ref(),
-=======
             LengthOf(x) => x.is_mut_ref(),
->>>>>>> a5f74195
             ArrayInline(x) => x.is_mut_ref(),
             ArrayInit(x) => x.is_mut_ref(),
             TupleInit(x) => x.is_mut_ref(),
@@ -257,12 +236,9 @@
             Unary(x) => x.const_value(),
             Ternary(x) => x.const_value(),
             Cast(x) => x.const_value(),
-<<<<<<< HEAD
             Access(x) => x.const_value(),
             NamedType(x) => x.const_value(),
-=======
             LengthOf(x) => x.const_value(),
->>>>>>> a5f74195
             ArrayInline(x) => x.const_value(),
             ArrayInit(x) => x.const_value(),
             TupleInit(x) => x.const_value(),
@@ -280,12 +256,9 @@
             Unary(x) => x.is_consty(),
             Ternary(x) => x.is_consty(),
             Cast(x) => x.is_consty(),
-<<<<<<< HEAD
             Access(x) => x.is_consty(),
             NamedType(x) => x.is_consty(),
-=======
             LengthOf(x) => x.is_consty(),
->>>>>>> a5f74195
             ArrayInline(x) => x.is_consty(),
             ArrayInit(x) => x.is_consty(),
             TupleInit(x) => x.is_consty(),
@@ -319,20 +292,17 @@
             Cast(cast) => scope
                 .context
                 .alloc_expression(CastExpression::from_ast(scope, cast, expected_type).map(Expression::Cast)?),
-<<<<<<< HEAD
             Access(access) => scope
                 .context
                 .alloc_expression(AccessExpression::from_ast(scope, access, expected_type).map(Expression::Access)?),
             NamedType(named_type) => scope.context.alloc_expression(
                 NamedTypeExpression::from_ast(scope, named_type, expected_type).map(Expression::NamedType)?,
             ),
-=======
 
             LengthOf(lengthof) => scope.context.alloc_expression(
                 LengthOfExpression::from_ast(scope, lengthof, expected_type).map(Expression::LengthOf)?,
             ),
 
->>>>>>> a5f74195
             ArrayInline(array_inline) => scope.context.alloc_expression(
                 ArrayInlineExpression::from_ast(scope, array_inline, expected_type).map(Expression::ArrayInline)?,
             ),
@@ -367,12 +337,9 @@
             Unary(x) => leo_ast::Expression::Unary(x.into()),
             Ternary(x) => leo_ast::Expression::Ternary(x.into()),
             Cast(x) => leo_ast::Expression::Cast(x.into()),
-<<<<<<< HEAD
             Access(x) => x.into(),
             NamedType(x) => leo_ast::Expression::NamedType(x.into()),
-=======
             LengthOf(x) => leo_ast::Expression::LengthOf(x.into()),
->>>>>>> a5f74195
             ArrayInline(x) => leo_ast::Expression::ArrayInline(x.into()),
             ArrayInit(x) => leo_ast::Expression::ArrayInit(x.into()),
             TupleInit(x) => leo_ast::Expression::TupleInit(x.into()),
