--- conflicted
+++ resolved
@@ -101,36 +101,12 @@
         Ok(expr)
     }
 
-<<<<<<< HEAD
-    /// Returns an [`Expression`] AST node if the next tokens represent
-    /// a binary OR expression.
-    ///
-    /// Otherwise, tries to parse the next token using [`parse_conjunctive_expression`].
-    fn parse_disjunctive_expression(&mut self) -> Result<Expression> {
-        self.parse_bin_expr(&[Token::Or], Self::parse_conjunctive_expression)
-    }
-
-=======
->>>>>>> 1971dd0a
     /// Returns an [`Expression`] AST node if the next tokens represent a
     /// binary AND expression.
     ///
     /// Otherwise, tries to parse the next token using [`parse_equality_expression`].
-<<<<<<< HEAD
-    fn parse_conjunctive_expression(&mut self) -> Result<Expression> {
-        self.parse_bin_expr(&[Token::And], Self::parse_shift_expression)
-    }
-
-    /// Returns an [`Expression`] AST node if the next tokens represent a
-    /// shift left or a shift right expression.
-    ///
-    /// Otherwise, tries to parse the next token using [`parse_equality_expression`].
-    fn parse_shift_expression(&mut self) -> Result<Expression> {
-        self.parse_bin_expr(&[Token::Shl, Token::Shr], Self::parse_equality_expression)
-=======
     fn parse_boolean_and_expression(&mut self) -> Result<Expression> {
         self.parse_bin_expr(&[Token::And], Self::parse_equality_expression)
->>>>>>> 1971dd0a
     }
 
     /// Returns an [`Expression`] AST node if the next tokens represent
@@ -161,10 +137,7 @@
             Token::Exp => BinaryOperation::Pow,
             Token::Shl => BinaryOperation::Shl,
             Token::Shr => BinaryOperation::Shr,
-<<<<<<< HEAD
-=======
             Token::Xor => BinaryOperation::Xor,
->>>>>>> 1971dd0a
             _ => unreachable!("`eat_bin_op` shouldn't produce this"),
         })
     }
@@ -293,20 +266,6 @@
         let (mut args, _, span) = self.parse_expr_tuple()?;
         let span = receiver.span() + span;
 
-<<<<<<< HEAD
-        if let ([], Some(operator)) = (&*args, UnaryOperation::from_symbol(method.name)) {
-            // Found an unary operator and the argument list is empty.
-            Ok(Expression::Unary(UnaryExpression {
-                span,
-                op: operator,
-                receiver: Box::new(receiver),
-            }))
-        } else if let (true, Some(operator)) = (args.len() == 1, BinaryOperation::from_symbol(method.name)) {
-            // Found a binary operator and the argument list contains a single argument.
-            Ok(Expression::Binary(BinaryExpression {
-                span,
-                op: operator,
-=======
         if let (true, Some(op)) = (args.is_empty(), UnaryOperation::from_symbol(method.name)) {
             // Found an unary operator and the argument list is empty.
             Ok(Expression::Unary(UnaryExpression {
@@ -319,22 +278,17 @@
             Ok(Expression::Binary(BinaryExpression {
                 span,
                 op,
->>>>>>> 1971dd0a
                 left: Box::new(receiver),
                 right: Box::new(args.swap_remove(0)),
             }))
         } else {
             // Either an invalid unary/binary operator, or more arguments given.
-<<<<<<< HEAD
             // todo: add circuit member access
-=======
->>>>>>> 1971dd0a
             self.emit_err(ParserError::expr_arbitrary_method_call(span));
             Ok(Expression::Err(ErrExpression { span }))
         }
     }
 
-<<<<<<< HEAD
     /// Returns an [`Expression`] AST node if the next tokens represent a
     /// static access expression.
     fn parse_static_access_expression(&mut self, circuit_name: Expression) -> Result<Expression> {
@@ -363,8 +317,6 @@
         }))
     }
 
-=======
->>>>>>> 1971dd0a
     /// Parses a tuple of expressions.
     fn parse_expr_tuple(&mut self) -> Result<(Vec<Expression>, bool, Span)> {
         self.parse_paren_comma_list(|p| p.parse_expression().map(Some))
@@ -381,24 +333,10 @@
         let mut expr = self.parse_primary_expression()?;
         loop {
             if self.eat(&Token::Dot) {
-<<<<<<< HEAD
+                // Eat a method call on a type
                 expr = self.parse_method_call_expression(expr)?
             } else if self.eat(&Token::DoubleColon) {
                 expr = self.parse_static_access_expression(expr)?;
-            }
-            if !self.check(&Token::LeftParen) {
-                break;
-            }
-
-            let (arguments, _, span) = self.parse_expr_tuple()?;
-            expr = Expression::Call(CallExpression {
-                span: expr.span() + span,
-                function: Box::new(expr),
-                arguments,
-            });
-=======
-                // Eat a method call on a type
-                expr = self.parse_method_call_expression(expr)?
             } else if self.check(&Token::LeftParen) {
                 // Parse a function call that's by itself.
                 let (arguments, _, span) = self.parse_paren_comma_list(|p| p.parse_expression().map(Some))?;
@@ -412,7 +350,6 @@
             if !self.check(&Token::Dot) {
                 break;
             }
->>>>>>> 1971dd0a
         }
         Ok(expr)
     }
@@ -513,7 +450,9 @@
     /// circuit initialization expression.
     /// let foo = Foo { x: 1u8 };
     pub fn parse_circuit_expression(&mut self, identifier: Identifier) -> Result<Expression> {
-        let (members, _, end) = self.parse_list(Delimiter::Brace, Some(Token::Comma), |p| p.parse_circuit_member().map(Some))?;
+        let (members, _, end) = self.parse_list(Delimiter::Brace, Some(Token::Comma), |p| {
+            p.parse_circuit_member().map(Some)
+        })?;
 
         Ok(Expression::CircuitInit(CircuitInitExpression {
             span: identifier.span + end,
