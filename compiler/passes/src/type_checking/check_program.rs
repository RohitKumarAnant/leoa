// Copyright (C) 2019-2022 Aleo Systems Inc.
// This file is part of the Leo library.

// The Leo library is free software: you can redistribute it and/or modify
// it under the terms of the GNU General Public License as published by
// the Free Software Foundation, either version 3 of the License, or
// (at your option) any later version.

// The Leo library is distributed in the hope that it will be useful,
// but WITHOUT ANY WARRANTY; without even the implied warranty of
// MERCHANTABILITY or FITNESS FOR A PARTICULAR PURPOSE. See the
// GNU General Public License for more details.

// You should have received a copy of the GNU General Public License
// along with the Leo library. If not, see <https://www.gnu.org/licenses/>.

use crate::{TypeChecker, VariableSymbol, VariableType};

use leo_ast::*;
use leo_errors::TypeCheckerError;

use leo_span::sym;

use std::collections::HashSet;

// TODO: Generally, cleanup tyc logic.
// TODO: Cleanup logic for tuples.

impl<'a> ProgramVisitor<'a> for TypeChecker<'a> {
    fn visit_program(&mut self, input: &'a Program) {
        match self.is_imported {
            // If the program is imported, then it is not allowed to import any other programs.
            true => {
                input.imports.values().for_each(|(_, span)| {
                    self.emit_err(TypeCheckerError::imported_program_cannot_import_program(*span))
                });
            }
            // Otherwise, typecheck the imported programs.
            false => {
                // Set `self.is_imported`.
                let previous_is_imported = core::mem::replace(&mut self.is_imported, true);

                // Typecheck the imported programs.
                input.imports.values().for_each(|import| self.visit_import(&import.0));

                // Set `self.is_imported` to its previous state.
                self.is_imported = previous_is_imported;
            }
        }

        // Typecheck the program scopes.
        input
            .program_scopes
            .values()
            .for_each(|scope| self.visit_program_scope(scope));
    }

    fn visit_program_scope(&mut self, input: &'a ProgramScope) {
        // Typecheck the struct definitions.
        input.structs.values().for_each(|function| self.visit_struct(function));

        // Typecheck the mapping definitions.
        input.mappings.values().for_each(|mapping| self.visit_mapping(mapping));

        // Typecheck the function definitions.
        let mut transition_count = 0;
        for function in input.functions.values() {
            self.visit_function(function);
            if matches!(function.call_type, CallType::Transition) {
                transition_count += 1;
            }
        }

        // TODO: Use the snarkVM configurations to parameterize the check, need similar checks for structs (all in separate PR)
        // Check that the number of transitions does not exceed the maximum.
        if transition_count > 15 {
            self.emit_err(TypeCheckerError::too_many_transitions(
                15,
                input.program_id.name.span + input.program_id.network.span,
            ));
        }
    }

    fn visit_struct(&mut self, input: &'a Struct) {
        // Check for conflicting struct/record member names.
        let mut used = HashSet::new();
        // TODO: Better span to target duplicate member.
        if !input.members.iter().all(|Member { identifier, type_ }| {
            // Check that the member types are defined.
            self.assert_type_is_defined(type_, identifier.span);
            used.insert(identifier.name)
        }) {
            self.emit_err(if input.is_record {
                TypeCheckerError::duplicate_record_variable(input.name(), input.span())
            } else {
                TypeCheckerError::duplicate_struct_member(input.name(), input.span())
            });
        }

        // For records, enforce presence of `owner: Address` and `gates: u64` members.
        if input.is_record {
            let check_has_field = |need, expected_ty: Type| match input
                .members
                .iter()
                .find_map(|Member { identifier, type_ }| (identifier.name == need).then_some((identifier, type_)))
            {
                Some((_, actual_ty)) if expected_ty.eq_flat(actual_ty) => {} // All good, found + right type!
                Some((field, _)) => {
                    self.emit_err(TypeCheckerError::record_var_wrong_type(
                        field,
                        expected_ty,
                        input.span(),
                    ));
                }
                None => {
                    self.emit_err(TypeCheckerError::required_record_variable(
                        need,
                        expected_ty,
                        input.span(),
                    ));
                }
            };
            check_has_field(sym::owner, Type::Address);
            check_has_field(sym::gates, Type::Integer(IntegerType::U64));
        }

        for Member { identifier, type_ } in input.members.iter() {
            // Check that the member type is not a tuple.
            if matches!(type_, Type::Tuple(_)) {
                self.emit_err(TypeCheckerError::composite_data_type_cannot_contain_tuple(
                    if input.is_record { "record" } else { "struct" },
                    identifier.span,
                ));
            }
            // Ensure that there are no record members.
            self.assert_member_is_not_record(identifier.span, input.identifier.name, type_);
        }
    }

    fn visit_mapping(&mut self, input: &'a Mapping) {
        // Check that a mapping's key type is valid.
        self.assert_type_is_defined(&input.key_type, input.span);
        // Check that a mapping's key type is not tuple types or mapping types.
        match input.key_type {
            Type::Tuple(_) => self.emit_err(TypeCheckerError::invalid_mapping_type("key", "tuple", input.span)),
            // Note that this is not possible since the parser does not currently accept mapping types.
            Type::Mapping(_) => self.emit_err(TypeCheckerError::invalid_mapping_type("key", "mapping", input.span)),
            _ => {}
        }

        // Check that a mapping's value type is valid.
        self.assert_type_is_defined(&input.value_type, input.span);
        // Check that a mapping's value type is not tuple types or mapping types.
        match input.value_type {
            Type::Tuple(_) => self.emit_err(TypeCheckerError::invalid_mapping_type("value", "tuple", input.span)),
            // Note that this is not possible since the parser does not currently accept mapping types.
            Type::Mapping(_) => self.emit_err(TypeCheckerError::invalid_mapping_type("value", "mapping", input.span)),
            _ => {}
        }
    }

    fn visit_function(&mut self, function: &'a Function) {
        // Check that the function's annotations are valid.
        // Note that Leo does not natively support any specific annotations.
        for annotation in function.annotations.iter() {
            // TODO: Change to compiler warning.
            self.emit_err(TypeCheckerError::unknown_annotation(annotation, annotation.span))
        }

        self.is_transition_function = matches!(function.call_type, CallType::Transition);

        // Lookup function metadata in the symbol table.
        // Note that this unwrap is safe since function metadata is stored in a prior pass.
        let function_index = self
            .symbol_table
            .borrow()
            .lookup_fn_symbol(function.identifier.name)
            .unwrap()
            .id;

        // Enter the function's scope.
        self.enter_scope(function_index);

        // The function's body does not have a return statement.
        self.has_return = false;

        // The function's body does not have a finalize statement.
        self.has_finalize = false;

        // Store the name of the function.
        self.function = Some(function.name());

        // Create a new child scope for the function's parameters and body.
        let scope_index = self.create_child_scope();

        // Type check the function's parameters.
        function.input.iter().for_each(|input_var| {
            // Check that the type of input parameter is defined.
            self.assert_type_is_defined(&input_var.type_(), input_var.span());
            // Check that the type of the input parameter is not a tuple.
            if matches!(input_var.type_(), Type::Tuple(_)) {
                self.emit_err(TypeCheckerError::function_cannot_take_tuple_as_input(input_var.span()))
            }

            match self.is_transition_function {
                // If the function is a transition function, then check that the parameter mode is not a constant.
                true if input_var.mode() == Mode::Const => self.emit_err(
                    TypeCheckerError::transition_function_inputs_cannot_be_const(input_var.span()),
                ),
                // If the function is not a transition function, then check that the parameters do not have an associated mode.
                false if input_var.mode() != Mode::None => self.emit_err(
                    TypeCheckerError::regular_function_inputs_cannot_have_modes(input_var.span()),
                ),
                _ => {} // Do nothing.
            }

            // Check for conflicting variable names.
            if let Err(err) = self.symbol_table.borrow_mut().insert_variable(
                input_var.identifier().name,
                VariableSymbol {
                    type_: input_var.type_(),
                    span: input_var.identifier().span(),
                    declaration: VariableType::Input(input_var.mode()),
                },
            ) {
                self.handler.emit_err(err);
            }
        });

        // Type check the function's return type.
        // Note that checking that each of the component types are defined is sufficient to check that `output_type` is defined.
        function.output.iter().for_each(|output_type| {
            match output_type {
                // TODO: Verify that this is not needed when the import system is updated.
                Output::External(_) => {} // Do not type check external record function outputs.
                Output::Internal(output_type) => {
                    // Check that the type of output is defined.
                    self.assert_type_is_defined(&output_type.type_, output_type.span);
                    // Check that the type of the output is not a tuple. This is necessary to forbid nested tuples.
                    if matches!(&output_type.type_, Type::Tuple(_)) {
                        self.emit_err(TypeCheckerError::nested_tuple_type(output_type.span))
                    }
                    // Check that the mode of the output is valid.
                    // For functions, only public and private outputs are allowed
                    if output_type.mode == Mode::Const {
                        self.emit_err(TypeCheckerError::cannot_have_constant_output_mode(output_type.span));
                    }
                }
            }
        });

        self.visit_block(&function.block);

        // If the function has a return type, then check that it has a return.
        if function.output_type != Type::Unit && !self.has_return {
            self.emit_err(TypeCheckerError::missing_return(function.span));
        }

        // If the function has a finalize block, then check that it has at least one finalize statement.
        if function.finalize.is_some() && !self.has_finalize {
            self.emit_err(TypeCheckerError::missing_finalize(function.span));
        }

        // Exit the scope for the function's parameters and body.
        self.exit_scope(scope_index);

        // Traverse and check the finalize block if it exists.
        if let Some(finalize) = &function.finalize {
            self.is_finalize = true;
            // The function's finalize block does not have a return statement.
            self.has_return = false;
            // The function;s finalize block does not have a finalize statement.
            self.has_finalize = false;

            // Check that the function is a transition function.
            if !self.is_transition_function {
                self.emit_err(TypeCheckerError::only_transition_functions_can_have_finalize(
                    finalize.span,
                ));
            }

            // Check that the name of the finalize block matches the function name.
            if function.identifier.name != finalize.identifier.name {
                self.emit_err(TypeCheckerError::finalize_name_mismatch(
                    function.identifier.name,
                    finalize.identifier.name,
                    finalize.span,
                ));
            }

            // Create a new child scope for the finalize block.
            let scope_index = self.create_child_scope();

            finalize.input.iter().for_each(|input_var| {
                // Check that the type of input parameter is defined.
                self.assert_type_is_defined(&input_var.type_(), input_var.span());
                // Check that the type of input parameter is not a tuple.
                if matches!(input_var.type_(), Type::Tuple(_)) {
                    self.emit_err(TypeCheckerError::finalize_cannot_take_tuple_as_input(input_var.span()))
                }
                // Check that the input parameter is not constant or private.
                if input_var.mode() == Mode::Const || input_var.mode() == Mode::Private {
                    self.emit_err(TypeCheckerError::finalize_input_mode_must_be_public(input_var.span()));
                }
                // Check for conflicting variable names.
                if let Err(err) = self.symbol_table.borrow_mut().insert_variable(
                    input_var.identifier().name,
                    VariableSymbol {
                        type_: input_var.type_(),
                        span: input_var.identifier().span(),
                        declaration: VariableType::Input(input_var.mode()),
                    },
                ) {
                    self.handler.emit_err(err);
                }
            });

            // Type check the function's return type.
            // Note that checking that each of the component types are defined is sufficient to guarantee that the `output_type` is defined.
            finalize.output.iter().for_each(|output_type| {
                // Check that the type of output is defined.
                self.assert_type_is_defined(&output_type.type_(), output_type.span());
                // Check that the type of the output is not a tuple. This is necessary to forbid nested tuples.
                if matches!(&output_type.type_(), Type::Tuple(_)) {
                    self.emit_err(TypeCheckerError::nested_tuple_type(output_type.span()))
                }
                // Check that the mode of the output is valid.
<<<<<<< HEAD
                if output_type.mode() == Mode::Const || output_type.mode() == Mode::Private {
=======
                // Note that a finalize block can have only public outputs.
                if matches!(output_type.mode(), Mode::Const | Mode::Private) {
>>>>>>> 7d01bc95
                    self.emit_err(TypeCheckerError::finalize_output_mode_must_be_public(
                        output_type.span(),
                    ));
                }
            });

            // TODO: Remove if this restriction is relaxed at Aleo instructions level.
            // Check that the finalize block is not empty.
            if finalize.block.statements.is_empty() {
                self.emit_err(TypeCheckerError::finalize_block_must_not_be_empty(finalize.span));
            }

            // Type check the finalize block.
            self.visit_block(&finalize.block);

            // Check that the return type is defined. Note that the component types are already checked.
            self.assert_type_is_defined(&finalize.output_type, finalize.span);

            // If the function has a return type, then check that it has a return.
            if finalize.output_type != Type::Unit && !self.has_return {
                self.emit_err(TypeCheckerError::missing_return(finalize.span));
            }

            // Exit the scope for the finalize block.
            self.exit_scope(scope_index);

            self.is_finalize = false;
        }

        // Exit the function's scope.
        self.exit_scope(function_index);

        // Unset `is_transition_function` flag.
        self.is_transition_function = false;
    }
}<|MERGE_RESOLUTION|>--- conflicted
+++ resolved
@@ -23,7 +23,6 @@
 
 use std::collections::HashSet;
 
-// TODO: Generally, cleanup tyc logic.
 // TODO: Cleanup logic for tuples.
 
 impl<'a> ProgramVisitor<'a> for TypeChecker<'a> {
@@ -325,12 +324,8 @@
                     self.emit_err(TypeCheckerError::nested_tuple_type(output_type.span()))
                 }
                 // Check that the mode of the output is valid.
-<<<<<<< HEAD
-                if output_type.mode() == Mode::Const || output_type.mode() == Mode::Private {
-=======
                 // Note that a finalize block can have only public outputs.
                 if matches!(output_type.mode(), Mode::Const | Mode::Private) {
->>>>>>> 7d01bc95
                     self.emit_err(TypeCheckerError::finalize_output_mode_must_be_public(
                         output_type.span(),
                     ));
