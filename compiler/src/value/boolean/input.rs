--- conflicted
+++ resolved
@@ -41,11 +41,7 @@
     .map_err(|_| BooleanError::missing_boolean(format!("{}: bool", name), span.to_owned()))
 }
 
-<<<<<<< HEAD
-pub(crate) fn bool_from_input<F: PrimeField, G: GroupType<F>, CS: ConstraintSystem<F>>(
-=======
-pub(crate) fn bool_from_input<'a, F: Field + PrimeField, G: GroupType<F>, CS: ConstraintSystem<F>>(
->>>>>>> b73c1461
+pub(crate) fn bool_from_input<'a, F: PrimeField, G: GroupType<F>, CS: ConstraintSystem<F>>(
     cs: &mut CS,
     name: &str,
     input_value: Option<InputValue>,
