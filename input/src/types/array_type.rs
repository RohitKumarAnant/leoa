// Copyright (C) 2019-2020 Aleo Systems Inc.
// This file is part of the Leo library.

// The Leo library is free software: you can redistribute it and/or modify
// it under the terms of the GNU General Public License as published by
// the Free Software Foundation, either version 3 of the License, or
// (at your option) any later version.

// The Leo library is distributed in the hope that it will be useful,
// but WITHOUT ANY WARRANTY; without even the implied warranty of
// MERCHANTABILITY or FITNESS FOR A PARTICULAR PURPOSE. See the
// GNU General Public License for more details.

// You should have received a copy of the GNU General Public License
// along with the Leo library. If not, see <https://www.gnu.org/licenses/>.

use crate::{
    ast::Rule,
    types::{ArrayDimensions, ArrayElement},
};

use pest::Span;
use pest_ast::FromPest;

#[derive(Clone, Debug, FromPest, PartialEq, Eq)]
#[pest_ast(rule(Rule::type_array))]
pub struct ArrayType<'ast> {
    pub type_: ArrayElement<'ast>,
    pub dimensions: ArrayDimensions<'ast>,
    #[pest_ast(outer())]
    pub span: Span<'ast>,
}

impl<'ast> std::fmt::Display for ArrayType<'ast> {
    fn fmt(&self, f: &mut std::fmt::Formatter) -> std::fmt::Result {
<<<<<<< HEAD
        write!(f, "[{}; {}]", self.type_, self.dimensions)
=======
        write!(f, "[{}; ({})]", self.type_, self.dimensions)
>>>>>>> 6fc3393f
    }
}<|MERGE_RESOLUTION|>--- conflicted
+++ resolved
@@ -33,10 +33,6 @@
 
 impl<'ast> std::fmt::Display for ArrayType<'ast> {
     fn fmt(&self, f: &mut std::fmt::Formatter) -> std::fmt::Result {
-<<<<<<< HEAD
-        write!(f, "[{}; {}]", self.type_, self.dimensions)
-=======
         write!(f, "[{}; ({})]", self.type_, self.dimensions)
->>>>>>> 6fc3393f
     }
 }