--- conflicted
+++ resolved
@@ -45,7 +45,6 @@
         let path = current_dir()?;
         let package_name = Manifest::try_from(&path)?.get_package_name();
 
-<<<<<<< HEAD
         match BuildCommand::output(options)? {
             Some((program, checksum_differs)) => {
                 // Check if a proving key and verification key already exists
@@ -53,7 +52,10 @@
                     && VerificationKeyFile::new(&package_name).exists_at(&path);
 
                 // If keys do not exist or the checksum differs, run the program setup
+                // If keys do not exist or the checksum differs, run the program setup
                 if !keys_exist || checksum_differs {
+                    log::info!("Setup starting...");
+
                     // Start the timer
                     let start = Instant::now();
 
@@ -63,58 +65,26 @@
                     let prepared_verifying_key = prepare_verifying_key::<Bls12_377>(&parameters.vk);
 
                     // End the timer
-                    log::info!("Setup completed in {:?} milliseconds", start.elapsed().as_millis());
+                    let end = start.elapsed().as_millis();
 
                     // TODO (howardwu): Convert parameters to a 'proving key' struct for serialization.
                     // Write the proving key file to the outputs directory
                     let mut proving_key = vec![];
                     parameters.write(&mut proving_key)?;
                     ProvingKeyFile::new(&package_name).write_to(&path, &proving_key)?;
+                    log::info!("Saving proving key ({:?})", path);
 
-                    // Write the proving key file to the outputs directory
+                    // Write the verification key file to the outputs directory
                     let mut verification_key = vec![];
                     prepared_verifying_key.write(&mut verification_key)?;
                     VerificationKeyFile::new(&package_name).write_to(&path, &verification_key)?;
+                    log::info!("Saving verification key ({:?})", path);
+
+                    // Output the setup time
+                    log::info!("Setup completed in {:?} milliseconds", end);
+                } else {
+                    log::info!("Setup complete");
                 }
-=======
-        // Check if a proving key and verification key already exists
-        let keys_exist = ProvingKeyFile::new(&package_name).exists_at(&path)
-            && VerificationKeyFile::new(&package_name).exists_at(&path);
-
-        // If keys do not exist or the checksum differs, run the program setup
-        if !keys_exist || checksum_differs {
-            log::info!("Setup starting...");
-
-            // Start the timer
-            let start = Instant::now();
-
-            // Run the program setup operation
-            let rng = &mut thread_rng();
-            let parameters = generate_random_parameters::<Bls12_377, _, _>(program.clone(), rng).unwrap();
-            let prepared_verifying_key = prepare_verifying_key::<Bls12_377>(&parameters.vk);
-
-            // End the timer
-            let end = start.elapsed().as_millis();
-
-            // TODO (howardwu): Convert parameters to a 'proving key' struct for serialization.
-            // Write the proving key file to the outputs directory
-            let mut proving_key = vec![];
-            parameters.write(&mut proving_key)?;
-            ProvingKeyFile::new(&package_name).write_to(&path, &proving_key)?;
-            log::info!("Saving proving key ({:?})", path);
-
-            // Write the verification key file to the outputs directory
-            let mut verification_key = vec![];
-            prepared_verifying_key.write(&mut verification_key)?;
-            VerificationKeyFile::new(&package_name).write_to(&path, &verification_key)?;
-            log::info!("Saving verification key ({:?})", path);
-
-            // Output the setup time
-            log::info!("Setup completed in {:?} milliseconds", end);
-        } else {
-            log::info!("Setup complete");
-        }
->>>>>>> 60e592ed
 
                 // Read the proving key file from the outputs directory
                 let proving_key = ProvingKeyFile::new(&package_name).read_from(&path)?;
@@ -139,11 +109,7 @@
                     }
                 }
 
-<<<<<<< HEAD
-                log::info!("Completed program setup");
-=======
-        log::info!("Program setup complete");
->>>>>>> 60e592ed
+                log::info!("Program setup complete");
 
                 Ok((program, parameters, prepared_verifying_key))
             }
