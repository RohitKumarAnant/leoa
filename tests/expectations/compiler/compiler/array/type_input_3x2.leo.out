--- conflicted
+++ resolved
@@ -17,13 +17,7 @@
               type: bool
               value: "true"
     initial_ast: f6c66a25f6ededc2eaf083847c0f990333d0578c662eb397fb43248721977cc6
-<<<<<<< HEAD
+    ir: 80480441ebf65ef603dffd7b78592e6d98f7985f75c2ac1ff4ff4a853160743f
     imports_resolved_ast: fd5faf9e142757e1e8803217008772330e781b0beee5f065315df857a2205049
     canonicalized_ast: fd5faf9e142757e1e8803217008772330e781b0beee5f065315df857a2205049
-    type_inferenced_ast: 66bdffa296072cbdd1451e14ba37776ef7b4e3003620a7c323b5121a5fd0cc58
-=======
-    ir: 80480441ebf65ef603dffd7b78592e6d98f7985f75c2ac1ff4ff4a853160743f
-    imports_resolved_ast: 47f4d70e8ae578264977760ceed2501472eed1492fbad82782de4c1cfd5b3c41
-    canonicalized_ast: 47f4d70e8ae578264977760ceed2501472eed1492fbad82782de4c1cfd5b3c41
-    type_inferenced_ast: 02b6fd13d101e6788ef897416de723cf7a44c5b5f1fbac4f7e4e5887f29f1b82
->>>>>>> 3626fbdb
+    type_inferenced_ast: 66bdffa296072cbdd1451e14ba37776ef7b4e3003620a7c323b5121a5fd0cc58