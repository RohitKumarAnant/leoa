--- conflicted
+++ resolved
@@ -349,14 +349,7 @@
             r:
               type: char
               value: a
-<<<<<<< HEAD
-    initial_ast: efdecfb668e6ee0d381dd66ec345792cf6a910394e4d5f4f1931bef5d60c20e0
-    imports_resolved_ast: f6b93ee2689b2d21312c36c3a11a6a15dc961ebc4dc862971d503c96e2ef2934
-    canonicalized_ast: f6b93ee2689b2d21312c36c3a11a6a15dc961ebc4dc862971d503c96e2ef2934
-    type_inferenced_ast: 6ac747d905a55b041d8bb318a72f0e19287b36e482c9fa80135e49d1b3cce96a
-=======
-    initial_ast: 804057c5116efbab35c128f20034de34cff79887289908a573a549a70d4989b1
-    imports_resolved_ast: b29496fcef2eb79782f2adad8def547b2ee6746764f9297a21f3b10b6a52c29c
-    canonicalized_ast: b29496fcef2eb79782f2adad8def547b2ee6746764f9297a21f3b10b6a52c29c
-    type_inferenced_ast: 71dca1e0dafb9098738a73aab70fff957a26fcc6a5754fae99812dee04caf662
->>>>>>> 03f78d56
+    initial_ast: d833991c93e2a9a80a0833d94530ab6b90d36a2566f232f695a6d2aa7990a564
+    imports_resolved_ast: a50e041b227a5805166e6c0b08fefc6090a8c2e79e5bef83c60745613f05614f
+    canonicalized_ast: a50e041b227a5805166e6c0b08fefc6090a8c2e79e5bef83c60745613f05614f
+    type_inferenced_ast: 91dc1bf5a32461c8dff6f54f2966d508be420517961f6cc0d5b7290f7d3926e9