--- conflicted
+++ resolved
@@ -101,13 +101,7 @@
               type: char
               value: a
     initial_ast: d833991c93e2a9a80a0833d94530ab6b90d36a2566f232f695a6d2aa7990a564
-<<<<<<< HEAD
+    ir: c15b51425e85ae2f93ad4b99c874dacff2e3c48ec3aef81a4f93acd17c6a3465
     imports_resolved_ast: ef91b89c2eb27ff34d9915cc75e7cf19370881989bc80c23cbaa57fce7810d04
     canonicalized_ast: ef91b89c2eb27ff34d9915cc75e7cf19370881989bc80c23cbaa57fce7810d04
-    type_inferenced_ast: 38f4039f941d75fef3475f88cd2a26a89cc2187f5e9bb61457484ffd07774d7a
-=======
-    ir: c15b51425e85ae2f93ad4b99c874dacff2e3c48ec3aef81a4f93acd17c6a3465
-    imports_resolved_ast: a50e041b227a5805166e6c0b08fefc6090a8c2e79e5bef83c60745613f05614f
-    canonicalized_ast: a50e041b227a5805166e6c0b08fefc6090a8c2e79e5bef83c60745613f05614f
-    type_inferenced_ast: 91dc1bf5a32461c8dff6f54f2966d508be420517961f6cc0d5b7290f7d3926e9
->>>>>>> 3626fbdb
+    type_inferenced_ast: 38f4039f941d75fef3475f88cd2a26a89cc2187f5e9bb61457484ffd07774d7a