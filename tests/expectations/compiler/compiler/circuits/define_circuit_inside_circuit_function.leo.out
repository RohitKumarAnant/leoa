--- conflicted
+++ resolved
@@ -4,23 +4,11 @@
 outputs:
   - circuit:
       num_public_variables: 0
-      num_private_variables: 96
-      num_constraints: 96
-      at: dd7eb060685c94def913327b205b993dea7e88392559c44bdde58fb16a977c3e
-      bt: 1bca8e18695437c76e0a121dc2573bbfef48f0b7f8d2227ac74209d50b6953e8
-      ct: e92db7709ab3fe90ecb7533771ca68141584d51d7916fef12a3360eccd6fc04e
-    ir:
-      - "decl f0: <0>"
-      - "  store &v1, ((v0), (), (), ())"
-      - "  call &v3, f1, v2"
-      - "  store &v4, v3"
-      - "  eq &v5, v2, v4"
-      - "  retn v5"
-      - "decl f1: <6>"
-      - "  store &v7, (v6)"
-      - "  tget &v8, v7, 0"
-      - "  retn v8"
-      - ""
+      num_private_variables: 95
+      num_constraints: 95
+      at: a57d02fa8b8a2336cc5c407e6a9489a3cb89357e3a3d966f18d8f0f86c21602f
+      bt: e0a9aa0cab882fb690b28137d24f271ccaa334521934a3badc07592a31b7be7f
+      ct: 7b8a2025971971c829b68fc994c6761496807e5b091ba4360d90fb6f35f4656e
     output:
       - input_file: func_circ.in
         output:
@@ -28,14 +16,7 @@
             r0:
               type: bool
               value: "true"
-<<<<<<< HEAD
-    initial_ast: 46f4c4a1c4875e1649e005a6ab16c8574220216db3a258c0306739961f3da71a
-    imports_resolved_ast: 46f4c4a1c4875e1649e005a6ab16c8574220216db3a258c0306739961f3da71a
-    canonicalized_ast: 46f4c4a1c4875e1649e005a6ab16c8574220216db3a258c0306739961f3da71a
-    type_inferenced_ast: eaa8b41b53f102c6034c2a7040461b319297b04d68eec14d956646873b79c09b
-=======
     initial_ast: bfd7751e8ea64c6d41af36d968f194a18a5411ac71932a67766f40448ce755f5
     imports_resolved_ast: 58a6b067cffc10de35b10a84f7e200fe836890c758174c8126cc4a20417a4c24
     canonicalized_ast: 58a6b067cffc10de35b10a84f7e200fe836890c758174c8126cc4a20417a4c24
-    type_inferenced_ast: 7b55011299b213dd63dae23315ad0029c6057c46a2ad53f30b28fbdfb5b72934
->>>>>>> 0e96bf8d
+    type_inferenced_ast: 7b55011299b213dd63dae23315ad0029c6057c46a2ad53f30b28fbdfb5b72934