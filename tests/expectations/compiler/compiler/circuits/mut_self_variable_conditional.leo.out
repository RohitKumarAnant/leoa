--- conflicted
+++ resolved
@@ -274,14 +274,7 @@
             r0:
               type: bool
               value: "true"
-<<<<<<< HEAD
-    initial_ast: 2a817c8947f7d94ce499ff1eb7a0a90afc7f0686bb0e206065ba5c8d96a793de
-    imports_resolved_ast: 929824bdcd0e9fca4fd6104eac11ab7d4223910ceecebdbd1a344792c581518c
-    canonicalized_ast: 1c71edee4efdb21c09193f95b494efe0bca540eb17c58117bd25215a2974572d
-    type_inferenced_ast: 0c2c605759a82b483a519128687f9eb19a2c0fc600bdbb1d8b85db35fcd1ddfb
-=======
-    initial_ast: 061f1374b8bf11f92fd7e67ebeb07529633db95ded55556586ad36cdbf0e15d8
-    imports_resolved_ast: 80b2dfecd7a507ff45d8663a11e7ca02a33ca58a727f7867ca86359b0f43bd2a
-    canonicalized_ast: d218402bc3ef3fa11a45aa79b8d17a9ea00e998d5aa6232b847a38ee423150d8
-    type_inferenced_ast: 2df607fe12152a4abb04414bc29e48551a2c98ce656a22b5a2111564f88356ed
->>>>>>> 03f78d56
+    initial_ast: 503dc8534b79354f62208125941a83e1af1bfb2839ddf5960affb46c576e0e39
+    imports_resolved_ast: d1efc4cc25d8917133d254eaaabe001c38dbd1b5645fd779cf8228ac50c42dc6
+    canonicalized_ast: 6b5a1b3f953b5bb21f5a52dd9a7fe79a144bf8cb160df08ba6140df0c51b4f17
+    type_inferenced_ast: 71b72d34e956c104ff8dcbcecc84238e8c09131c802a0ef974d71d46c12cefe1