--- conflicted
+++ resolved
@@ -17,13 +17,7 @@
               type: bool
               value: "true"
     initial_ast: 6092696349a23222777387471eca84b277689458d9fe3d495b38e5b4a679d73d
-<<<<<<< HEAD
+    ir: 171505b823af9a07300a841b2b316c7044e915bbdd298f7ba91e46b1cb752fc7
     imports_resolved_ast: 39569a7507b704713b61725acf32cb5c567721a96ac2076911c19207d489d36e
     canonicalized_ast: 4f6eb8b0d69189f0cddb319415adc9dd5e1b1e4dc60b0ef87b458557ca7d091a
-    type_inferenced_ast: 055173c41efa4c538375fc47bbf532ec94cc674ba288af4ce57f7a195c79c4b5
-=======
-    ir: 171505b823af9a07300a841b2b316c7044e915bbdd298f7ba91e46b1cb752fc7
-    imports_resolved_ast: f5d087e7a19bedc92be7bb8e20adb2cb8903eeeb47c7e7bbf8de076002bc8906
-    canonicalized_ast: f24f2896ce9a6e3f02780423b30740c6e267a3f1cc10a96c32a3adeb95d984e1
-    type_inferenced_ast: 27f43a6a4ba0335e38ef4481c595ed9fe5566bb829c149a3002ce5c23c83984d
->>>>>>> 3626fbdb
+    type_inferenced_ast: 055173c41efa4c538375fc47bbf532ec94cc674ba288af4ce57f7a195c79c4b5