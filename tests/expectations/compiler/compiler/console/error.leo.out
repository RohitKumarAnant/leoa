--- conflicted
+++ resolved
@@ -4,18 +4,11 @@
 outputs:
   - circuit:
       num_public_variables: 0
-      num_private_variables: 2
-      num_constraints: 2
-      at: 401937c524c61a28b4fab76d7a1f85bb628850012af62362a0922610372faf92
-      bt: cdf9a9cee4f2edf55111a95ae60bde9801080f6bde638a5c79273a39a2f9f7f5
-      ct: 643d5437104296e21d906ecb15b2c96ad278f20cfc4af53b12bb6069bd853726
-    ir:
-      - "decl f0: <0>"
-      - "  store &v1, ((v0), (), (), ())"
-      - "  log ERROR, \"hello error\""
-      - "  eq &v3, v2, true"
-      - "  retn v3"
-      - ""
+      num_private_variables: 1
+      num_constraints: 1
+      at: 042610d0fd1fe6d6ac112138f8755752f44c7d2a00f1b5960574d6da5cda393f
+      bt: e97756698880ab7555a959a5fb5c6b4e15bd64612aa677adbfe2d0bd91f0a83c
+      ct: cf1cbb66a638b4860a516671fb74850e6ccf787fe6c4c8d29e9c04efe880bd05
     output:
       - input_file: input/dummy.in
         output:
@@ -23,14 +16,7 @@
             r0:
               type: bool
               value: "true"
-<<<<<<< HEAD
-    initial_ast: f7a70e5797e9ed36909815f47126f1409881517d55f07c6713071173404adaac
-    imports_resolved_ast: f7a70e5797e9ed36909815f47126f1409881517d55f07c6713071173404adaac
-    canonicalized_ast: f7a70e5797e9ed36909815f47126f1409881517d55f07c6713071173404adaac
-    type_inferenced_ast: fbe499b6b0886c68fd9c4786295c956b7d91e6315db5f5dcaeedc01e90e00c45
-=======
     initial_ast: 2496cb4a0f1486bbacccee48e3b8b93999916e585e238a5c7d63c34235d15a36
     imports_resolved_ast: 8894f10221be9e1faead387fb7e82cd4abc8c45b24131d8cef41fd8e78853381
     canonicalized_ast: 8894f10221be9e1faead387fb7e82cd4abc8c45b24131d8cef41fd8e78853381
-    type_inferenced_ast: 11d84a1bbf4a0f44ed51ce0d1c8cb3e7c015195b630db35628483e47515057a5
->>>>>>> 0e96bf8d
+    type_inferenced_ast: 11d84a1bbf4a0f44ed51ce0d1c8cb3e7c015195b630db35628483e47515057a5