--- conflicted
+++ resolved
@@ -4,18 +4,11 @@
 outputs:
   - circuit:
       num_public_variables: 0
-      num_private_variables: 2
-      num_constraints: 2
-      at: 401937c524c61a28b4fab76d7a1f85bb628850012af62362a0922610372faf92
-      bt: cdf9a9cee4f2edf55111a95ae60bde9801080f6bde638a5c79273a39a2f9f7f5
-      ct: 643d5437104296e21d906ecb15b2c96ad278f20cfc4af53b12bb6069bd853726
-    ir:
-      - "decl f0: <0>"
-      - "  store &v1, ((v0), (), (), ())"
-      - "  log INFO, \"\", 1, \"\""
-      - "  eq &v3, v2, true"
-      - "  retn v3"
-      - ""
+      num_private_variables: 1
+      num_constraints: 1
+      at: 042610d0fd1fe6d6ac112138f8755752f44c7d2a00f1b5960574d6da5cda393f
+      bt: e97756698880ab7555a959a5fb5c6b4e15bd64612aa677adbfe2d0bd91f0a83c
+      ct: cf1cbb66a638b4860a516671fb74850e6ccf787fe6c4c8d29e9c04efe880bd05
     output:
       - input_file: input/dummy.in
         output:
@@ -23,14 +16,7 @@
             r0:
               type: bool
               value: "true"
-<<<<<<< HEAD
-    initial_ast: 21702a773c718fdbac82df273dc581679d00a7087582f5ceb66130d2bc83cb9d
-    imports_resolved_ast: 21702a773c718fdbac82df273dc581679d00a7087582f5ceb66130d2bc83cb9d
-    canonicalized_ast: 21702a773c718fdbac82df273dc581679d00a7087582f5ceb66130d2bc83cb9d
-    type_inferenced_ast: c4f6c0dc0650fd50adf3ccc1facecf924e90e1f84e1ea013ce04ade1a190d8d6
-=======
     initial_ast: 97523a5fea528d3defe4ddc2fa7b0a8af6b4ea8a364893c62c467f759cb4ee3f
     imports_resolved_ast: b93ee0938f4b7a25549fb71a94c1096b55f17fc94ec9340463ce4e8fedfbad16
     canonicalized_ast: b93ee0938f4b7a25549fb71a94c1096b55f17fc94ec9340463ce4e8fedfbad16
-    type_inferenced_ast: 59bab25c60572940968ed18111752437abed0248da6e9271edf5ac1b6a0fe231
->>>>>>> 0e96bf8d
+    type_inferenced_ast: 59bab25c60572940968ed18111752437abed0248da6e9271edf5ac1b6a0fe231