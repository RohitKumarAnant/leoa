--- conflicted
+++ resolved
@@ -4,18 +4,11 @@
 outputs:
   - circuit:
       num_public_variables: 0
-      num_private_variables: 6
-      num_constraints: 4
-      at: 5cfb3048b1de3c28e7d55904ce368a473eb991b31de90691d147269028cf8cf4
-      bt: c435181bc50ca17a65fe8fc2d6d70883d6d47356499e94ca42677893a3050d36
-      ct: c5d6c4ca4f3760864989573126bf7c08a2c8e674519c25a6d8897ac6a8a15f6c
-    ir:
-      - "decl f0: <0>"
-      - "  store &v1, ((v0), (), (), ())"
-      - "  add &v5, v2, v3"
-      - "  eq &v6, v5, v4"
-      - "  retn v6"
-      - ""
+      num_private_variables: 5
+      num_constraints: 3
+      at: 58e404664f2d64d2fd5fee64bf6e997f542a822b8b17e394fcdd7bed05386db8
+      bt: f91b8601243dbd0d25e7df8f34ff304ca78a295fdfafbe0102ec6ce4fcb3c0f0
+      ct: fe68b86a12c0b8c1585a656d7c4b8c47fbe19677b5da7ce0aae1d80dffb2a2ca
     output:
       - input_file: inputs/fields.in
         output:
@@ -23,14 +16,7 @@
             r:
               type: bool
               value: "true"
-<<<<<<< HEAD
-    initial_ast: 4ed2609bc9468652d4ed2d6180de388044f2ac0a4960d3a8dbfaef3962e0feee
-    imports_resolved_ast: 4ed2609bc9468652d4ed2d6180de388044f2ac0a4960d3a8dbfaef3962e0feee
-    canonicalized_ast: 4ed2609bc9468652d4ed2d6180de388044f2ac0a4960d3a8dbfaef3962e0feee
-    type_inferenced_ast: e90cf4db201b9818ee8b356b9af662dbe76cb190e877bda600ea0ad9a6ccff8f
-=======
     initial_ast: dc99169bc40dff6491c84f2b70dc970fb74d8bcb139ce23ab2b0da5bff720430
     imports_resolved_ast: 60f8166a16f492ee87cf37aa2691176375b63513ff44cc96f21eedee114b28cd
     canonicalized_ast: 60f8166a16f492ee87cf37aa2691176375b63513ff44cc96f21eedee114b28cd
-    type_inferenced_ast: b807890e82273851f9948d0f92d3a9ace74d351bbf4a1eca9cd8c7f30f8dccea
->>>>>>> 0e96bf8d
+    type_inferenced_ast: b807890e82273851f9948d0f92d3a9ace74d351bbf4a1eca9cd8c7f30f8dccea