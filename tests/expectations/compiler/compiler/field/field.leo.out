--- conflicted
+++ resolved
@@ -4,20 +4,11 @@
 outputs:
   - circuit:
       num_public_variables: 0
-      num_private_variables: 5
-      num_constraints: 4
-      at: 8be10dd5278b1495d94ba53c6a28c5cbba380ff24785f9f2d28c60d87c92265d
-      bt: 6d193ff4262af545b5e47a7c6eee36b95f60cc5c36b7b5183d8cbef278f3dd7f
-      ct: c17a25298ac1162bb67225ee750a3e3c96b3233ac74a1fbe9055e4cc1ed3e909
-    ir:
-      - "decl f0: <0>"
-      - "  store &v1, ((v0), (), (), ())"
-      - "  negate &v3, [1]"
-      - "  store &v4, v3"
-      - "  add &v5, v4, v2"
-      - "  eq &v6, v5, []"
-      - "  retn v6"
-      - ""
+      num_private_variables: 4
+      num_constraints: 3
+      at: cfcc3adf871aef0910034c4c3478746733a9746d44fd678971ee2e1e5e69dffd
+      bt: 02c492cb6df07172e56cffd0cfd902a8443921e1256a2d907bbabd30bf6b8f6d
+      ct: a1f8e2b168c0f2f28f0ca3f16ce9b25ba7f7c410cfd68b0912bf19c90b53f2a2
     output:
       - input_file: inputs/fields.in
         output:
@@ -25,14 +16,7 @@
             r:
               type: bool
               value: "true"
-<<<<<<< HEAD
-    initial_ast: 5e320de8c5ff930030264b64358e99d17426389c83d6804bd845cf67ed2a6c11
-    imports_resolved_ast: 5e320de8c5ff930030264b64358e99d17426389c83d6804bd845cf67ed2a6c11
-    canonicalized_ast: 5e320de8c5ff930030264b64358e99d17426389c83d6804bd845cf67ed2a6c11
-    type_inferenced_ast: 9e90cd5047dabd9434ddd3cf5158bcc8e1fe971c1d04328589b2164be218a40f
-=======
     initial_ast: ab26194ed8eb600aca9329f95d1d34f567f8f23a7f3abf1bd374d68fedf835ab
     imports_resolved_ast: 4c93c9243d45f6546f3fba40f623a7e10985035e5b68b580228939205d2c537c
     canonicalized_ast: 4c93c9243d45f6546f3fba40f623a7e10985035e5b68b580228939205d2c537c
-    type_inferenced_ast: 99b25b58380f771417dd620643cbd9bf1d78a829f340c3a849c49e99d42969c1
->>>>>>> 0e96bf8d
+    type_inferenced_ast: 99b25b58380f771417dd620643cbd9bf1d78a829f340c3a849c49e99d42969c1