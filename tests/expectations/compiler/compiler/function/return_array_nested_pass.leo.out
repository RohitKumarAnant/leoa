---
namespace: Compile
expectation: Pass
outputs:
  - circuit:
      num_public_variables: 0
      num_private_variables: 3
      num_constraints: 3
      at: 74affd242c169638ba2ba913cd2fa5d4070eef1055c7d8ac57dfb6d449d8fb14
      bt: fa4399093f64457849c38de4cad4cab3e1d90743e8be07d1b156b6088c5851ec
      ct: 5ae1625b488b3935122d8dd627fe575b388a5aa360378fa4407aad08baaed1e2
    ir:
      - "decl f0: <0>"
      - "  store &v2, ((v0, v1), (), (), ())"
      - "  call &v4, f1"
      - "  store &v5, v4"
      - "  call &v6, f2"
      - "  store &v7, v6"
      - "  eq &v8, v3, true"
      - "  retn v8"
      - "decl f1: <9>"
      - "  retn [[0, 0], [0, 0], [0, 0]]"
      - "decl f2: <9>"
      - "  retn [[0, 0], [0, 0], [0, 0]]"
      - ""
    output:
      - input_file: input/dummy.in
        output:
          registers:
            r0:
              type: bool
              value: "true"
<<<<<<< HEAD
    initial_ast: b2bb146df8426c3ab68232b880b1983fd5d349fbd336cc8644a8921a1e99e6dc
    imports_resolved_ast: 519c30361873545c4b7dac4946c1db5e18351ac2b3f5c4c6f41fd7334bb550a5
    canonicalized_ast: 26e923f520687e8d024e84854a6f40e1760f4a85dbd2b35ce3eea14829ca2467
    type_inferenced_ast: 18ce5ecd770492650b9a784d6d0f1207a17eef2dba766c5079e33488747ede59
=======
    initial_ast: dd26c8bc55dd36a5fee3221b9044384978d3369bf2e2edcf81f5d65162517df3
    imports_resolved_ast: 1ef5d9b2e46d7c1377550692c5e73ed6a0b1e92e125b885aa66dcfda6dd9c9c3
    canonicalized_ast: d47d046bab0bb0a48a18ce379960a670acd773c8cbc55eac193b15aebe490bcc
    type_inferenced_ast: e034183da32a274c3b88e2667e60fc6fd160b144ab8f44336d66ccff5c5baff4
>>>>>>> 2a7298b8
<|MERGE_RESOLUTION|>--- conflicted
+++ resolved
@@ -30,14 +30,7 @@
             r0:
               type: bool
               value: "true"
-<<<<<<< HEAD
-    initial_ast: b2bb146df8426c3ab68232b880b1983fd5d349fbd336cc8644a8921a1e99e6dc
-    imports_resolved_ast: 519c30361873545c4b7dac4946c1db5e18351ac2b3f5c4c6f41fd7334bb550a5
-    canonicalized_ast: 26e923f520687e8d024e84854a6f40e1760f4a85dbd2b35ce3eea14829ca2467
-    type_inferenced_ast: 18ce5ecd770492650b9a784d6d0f1207a17eef2dba766c5079e33488747ede59
-=======
-    initial_ast: dd26c8bc55dd36a5fee3221b9044384978d3369bf2e2edcf81f5d65162517df3
-    imports_resolved_ast: 1ef5d9b2e46d7c1377550692c5e73ed6a0b1e92e125b885aa66dcfda6dd9c9c3
-    canonicalized_ast: d47d046bab0bb0a48a18ce379960a670acd773c8cbc55eac193b15aebe490bcc
-    type_inferenced_ast: e034183da32a274c3b88e2667e60fc6fd160b144ab8f44336d66ccff5c5baff4
->>>>>>> 2a7298b8
+    initial_ast: c1ea1cf15733c1115994fc0b48875460709276804f204df1f0362268e7c10c84
+    imports_resolved_ast: d89d447c831463e1b3fe83099e89968d9d8b44c974e976fe24e9b2625c5a5733
+    canonicalized_ast: 4c999e7b9830e9d00ee348eaa94b47a87874898a8b505d56e3c16f6f487d7c26
+    type_inferenced_ast: dca61b874524978a3dc067686523735d09212647396abd556d331368921e600d