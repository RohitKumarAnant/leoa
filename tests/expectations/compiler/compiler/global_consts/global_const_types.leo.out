---
namespace: Compile
expectation: Pass
outputs:
  - circuit:
      num_public_variables: 0
      num_private_variables: 96
      num_constraints: 96
      at: e5794b83d06580d5fdea9af41108229b224b535fd8a5d2cb20173c72c56e01e0
      bt: 2ed178268b3bcb0a955fcf9ced94c7047d8ed05e93726a29e57f87a736d753ae
      ct: 2f3479b10072c25be2f81a1351b1894cf0d57490a4a961f0489601710237dec1
    ir:
      - "decl f0: <0>"
      - "  store &v0, 8"
      - "  store &v1, [[0, 0], [0, 0], [0, 0]]"
      - "  store &v2, (1, 2)"
      - "  tget &v3, (1, 2), 0"
      - "  tget &v4, (1, 2), 1"
      - "  store &v5, [1]group"
      - "  store &v6, (_, [1])group"
      - "  store &v7, [2]"
      - "  store &v8, 9"
      - "  store &v9, (10, 20)"
      - "  store &v10, 'a'"
      - "  store &v11, ['H', 'e', 'l', 'l', 'o', ',', ' ', 'W', 'o', 'r', 'l', 'd', '!']"
      - "  store &v13, ((v12), (), (), ())"
      - "  tget &v15, (1, 2), 0"
      - "  tget &v16, (1, 2), 1"
      - "  eq &v17, v14, 8"
      - "  and &v18, v17, true"
      - "  and &v19, v18, true"
      - "  and &v20, v19, true"
      - "  eq &v21, v15, 1"
      - "  and &v22, v20, v21"
      - "  eq &v23, v16, 2"
      - "  and &v24, v22, v23"
      - "  eq &v25, v14, 1"
      - "  and &v26, v24, v25"
      - "  and &v27, v26, true"
      - "  and &v28, v27, true"
      - "  and &v29, v28, true"
      - "  and &v30, v29, true"
      - "  and &v31, v30, true"
      - "  and &v32, v31, true"
      - "  and &v33, v32, true"
      - "  and &v34, v33, true"
      - "  and &v35, v34, true"
      - "  retn v35"
      - ""
    output:
      - input_file: globals.in
        output:
          registers:
            r0:
              type: bool
              value: "false"
<<<<<<< HEAD
    initial_ast: 28363c9936e98308267d0186a10c968b7500ce0af191f0bcbb618c28ea0bd578
    imports_resolved_ast: 942f9540cad086e67c1b42835efc523ac985824d978818ba563b3aac30a44c1c
    canonicalized_ast: 1c9e3bbc3c0cffd988742c9fae3a6f8db5314e07cec56ca66b920a71c3a1d75a
    type_inferenced_ast: 10fdc203d809f59ecb4d727189d5197cba6af32c86d6b344de3895210ca74035
=======
    initial_ast: 9ebe199758523a370f4f65759a2d9ddae4e2d956196fd68a1f1e41fd83c4087c
    imports_resolved_ast: b73f2b3938a5e8ded7cd8ce24eec0d433c8f49ad04cccacaa379eefe842e5893
    canonicalized_ast: 8498a69dcd91ddeb8fa1597741a8b89615fda8954c5272020a7183d6c6a88b71
    type_inferenced_ast: 8891264bfabe1f440b1fd1a4bb2001ec46745820cf0125607d9e2721001dec3e
>>>>>>> 2a7298b8
<|MERGE_RESOLUTION|>--- conflicted
+++ resolved
@@ -54,14 +54,7 @@
             r0:
               type: bool
               value: "false"
-<<<<<<< HEAD
-    initial_ast: 28363c9936e98308267d0186a10c968b7500ce0af191f0bcbb618c28ea0bd578
-    imports_resolved_ast: 942f9540cad086e67c1b42835efc523ac985824d978818ba563b3aac30a44c1c
-    canonicalized_ast: 1c9e3bbc3c0cffd988742c9fae3a6f8db5314e07cec56ca66b920a71c3a1d75a
-    type_inferenced_ast: 10fdc203d809f59ecb4d727189d5197cba6af32c86d6b344de3895210ca74035
-=======
-    initial_ast: 9ebe199758523a370f4f65759a2d9ddae4e2d956196fd68a1f1e41fd83c4087c
-    imports_resolved_ast: b73f2b3938a5e8ded7cd8ce24eec0d433c8f49ad04cccacaa379eefe842e5893
-    canonicalized_ast: 8498a69dcd91ddeb8fa1597741a8b89615fda8954c5272020a7183d6c6a88b71
-    type_inferenced_ast: 8891264bfabe1f440b1fd1a4bb2001ec46745820cf0125607d9e2721001dec3e
->>>>>>> 2a7298b8
+    initial_ast: 3182e6bf26a592b41a30ae176a99927317d7c2f31ed22407c8a0beeebe2e1fe3
+    imports_resolved_ast: 71a0f6cbb72ce9af429135a9d54bdd24be4ee877f368e90dee990be112e3f694
+    canonicalized_ast: 22cdb228f185efb6faa402b8d89dc6c849d59f9fca21f783e18ea446183cc753
+    type_inferenced_ast: 19821b865aace85bff77d74cb1d73aa353162e4371b9bfb5752f152f72ecca99