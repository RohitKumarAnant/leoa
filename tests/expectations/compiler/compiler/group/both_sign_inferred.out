--- conflicted
+++ resolved
@@ -4,9 +4,5 @@
 outputs:
   - output:
       - initial_input_ast: no input
-<<<<<<< HEAD
-    initial_ast: dbe6aa13dda7ff3cb32573764fb36109c7bd274d52af44ff575f2ea6d15555eb
-    unrolled_ast: dbe6aa13dda7ff3cb32573764fb36109c7bd274d52af44ff575f2ea6d15555eb
-=======
     initial_ast: ec25234e7830d5dc5e78ece4cb625478fb91d15dda627a6f0f32ab85a2c12244
->>>>>>> 7592de6d
+    unrolled_ast: ec25234e7830d5dc5e78ece4cb625478fb91d15dda627a6f0f32ab85a2c12244