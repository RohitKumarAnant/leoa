---
namespace: Compile
expectation: Pass
outputs:
  - circuit:
      num_public_variables: 0
      num_private_variables: 2
      num_constraints: 2
      at: 401937c524c61a28b4fab76d7a1f85bb628850012af62362a0922610372faf92
      bt: cdf9a9cee4f2edf55111a95ae60bde9801080f6bde638a5c79273a39a2f9f7f5
      ct: 643d5437104296e21d906ecb15b2c96ad278f20cfc4af53b12bb6069bd853726
    output:
      - input_file: input/dummy.in
        output:
          registers:
            r0:
              type: bool
              value: "true"
    initial_ast: 904c422cf8d4f27719e5006df7a833bc543d65cc685138cabdf1abde8c95e701
<<<<<<< HEAD
    imports_resolved_ast: 47753687688b96ede2160fcf54adaf7fc24ed2cb25f8472e34a0378d5f136b15
    canonicalized_ast: 8441e16e87393e597ee2d1b574c9bb2eaf88fc90546390ebcb50ed6cb8a5d429
    type_inferenced_ast: ced9cdfbdfe4dde9203e1c9a1b089cd4a4406029b442b6fb773c297196474016
=======
    ir: 60f3a3771d3587aa7a415ec4f0b6e05e52513b008eb42b4ad998abbfc0d8ff0d
    imports_resolved_ast: 3202585701c8a896f0c6a25fc61ae88d5050a4acf6a2810b48736b8eafdb124b
    canonicalized_ast: c01f331fda5396a2bb321e18fdd0f0e80c71907419066e93969ca55e58680b12
    type_inferenced_ast: 5be39dad3ffed259fbacbab1f93238078f2ca0627373f680ed482bfc0e86c52e
>>>>>>> 3626fbdb
<|MERGE_RESOLUTION|>--- conflicted
+++ resolved
@@ -17,13 +17,7 @@
               type: bool
               value: "true"
     initial_ast: 904c422cf8d4f27719e5006df7a833bc543d65cc685138cabdf1abde8c95e701
-<<<<<<< HEAD
+    ir: 60f3a3771d3587aa7a415ec4f0b6e05e52513b008eb42b4ad998abbfc0d8ff0d
     imports_resolved_ast: 47753687688b96ede2160fcf54adaf7fc24ed2cb25f8472e34a0378d5f136b15
     canonicalized_ast: 8441e16e87393e597ee2d1b574c9bb2eaf88fc90546390ebcb50ed6cb8a5d429
-    type_inferenced_ast: ced9cdfbdfe4dde9203e1c9a1b089cd4a4406029b442b6fb773c297196474016
-=======
-    ir: 60f3a3771d3587aa7a415ec4f0b6e05e52513b008eb42b4ad998abbfc0d8ff0d
-    imports_resolved_ast: 3202585701c8a896f0c6a25fc61ae88d5050a4acf6a2810b48736b8eafdb124b
-    canonicalized_ast: c01f331fda5396a2bb321e18fdd0f0e80c71907419066e93969ca55e58680b12
-    type_inferenced_ast: 5be39dad3ffed259fbacbab1f93238078f2ca0627373f680ed482bfc0e86c52e
->>>>>>> 3626fbdb
+    type_inferenced_ast: ced9cdfbdfe4dde9203e1c9a1b089cd4a4406029b442b6fb773c297196474016