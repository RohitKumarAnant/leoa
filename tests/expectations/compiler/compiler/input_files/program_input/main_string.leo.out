--- conflicted
+++ resolved
@@ -17,13 +17,7 @@
               type: bool
               value: "true"
     initial_ast: 94dd5139db4b8a45197b74aa35d05363b7f927cfe3bc937cb975a3446e961918
-<<<<<<< HEAD
+    ir: e5a45266a54571cb242ec9a4b060987eecdfbfa44327aa45cdbda6c43eb03e0b
     imports_resolved_ast: 850036d66cded430874e4642d880090a25982f85ffdcab5a37dba0deaa853c2a
     canonicalized_ast: 9118a13bf1a89ab89521d92eaef165a53671f689dd2584d34936797060d6ca1e
-    type_inferenced_ast: ed20560f9d4464253a37c88ebe7895fbd0554fd23799f982b506e140226c5a46
-=======
-    ir: e5a45266a54571cb242ec9a4b060987eecdfbfa44327aa45cdbda6c43eb03e0b
-    imports_resolved_ast: f6c9551cb15f746d9a7c57b2f8c1f93c3bd9dd98d71290f73bc1011b7295bb82
-    canonicalized_ast: 4bb2f0242aaf3c72497a1a3b56d229064f27c0d7fd59868b3d0d4f8438da6ec4
-    type_inferenced_ast: e2e2c2789e0f46c7fde3c9b402b5cd3f7797a2254b8801eff2604fb3c54837f6
->>>>>>> 3626fbdb
+    type_inferenced_ast: ed20560f9d4464253a37c88ebe7895fbd0554fd23799f982b506e140226c5a46