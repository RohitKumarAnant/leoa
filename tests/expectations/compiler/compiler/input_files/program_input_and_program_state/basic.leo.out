---
namespace: Compile
expectation: Pass
outputs:
  - circuit:
      num_public_variables: 0
      num_private_variables: 6
      num_constraints: 6
      at: 99967e4032e270c3cc179adfd6ebe63260d7384898dc8f4049750e805a580bf6
      bt: e0b9d6b777674bcb3a83d487847a861ef22195c794a66ae796728d406623a933
      ct: 42dfac82945af84791965d1a9d4e283d05b3eb90019983ac199ea04f4e476118
    ir:
      - "decl f0: <0>"
      - "  store &v4, ((v0), (v1), (v2), (v3))"
      - "  tget &v6, v4, 0"
      - "  tget &v7, v6, 0"
      - "  eq &v8, v5, v7"
      - "  retn v8"
      - "decl f1: <9>"
      - "  retn [false, false, false, false, false, false, false, false, false, false, false, false, false, false, false, false, false, false, false, false, false, false, false, false, false, false, false, false, false, false, false, false, false, false, false, false, false, false, false, false, false, false, false, false, false, false, false, false, false, false, false, false, false, false, false, false, false, false, false, false, false, false, false, false, false, false, false, false, false, false, false, false, false, false, false, false, false, false, false, false, false, false, false, false, false, false, false, false, false, false, false, false, false, false, false, false, false, false, false, false, false, false, false, false, false, false, false, false, false, false, false, false, false, false, false, false, false, false, false, false, false, false, false, false, false, false, false, false, false, false, false, false, false, false, false, false, false, false, false, false, false, false, false, false, false, false, false, false, false, false, false, false, false, false, false, false, false, false, false, false, false, false, false, false, false, false, false, false, false, false, false, false, false, false, false, false, false, false, false, false, false, false, false, false, false, false, false, false, false, false, false, false, false, false, false, false, false, false, false, false, false, false, false, false, false, false, false, false, false, false, false, false, false, false, false, false, false, false, false, false, false, false, false, false, false, false, false, false, false, false, false, false, false, false, false, false, false, false, false, false, false, false, false, false, false, false, false, false, false, false, false, false, false, false, false, false]"
      - "decl f2: <10>"
      - "  retn aleo1qnr4dkkvkgfqph0vzc3y6z2eu975wnpz2925ntjccd5cfqxtyu8sta57j8"
      - "decl f3: <11>"
      - "  retn [0, 0, 0, 0, 0, 0, 0, 0, 0, 0, 0, 0, 0, 0, 0, 0, 0, 0, 0, 0, 0, 0, 0, 0, 0, 0, 0, 0, 0, 0, 0, 0]"
      - "decl f4: <12>"
      - "  retn aleo1qnr4dkkvkgfqph0vzc3y6z2eu975wnpz2925ntjccd5cfqxtyu8sta57j8"
      - "decl f5: <13>"
      - "  retn [false, false, false, false, false, false, false, false, false, false, false, false, false, false, false, false, false, false, false, false, false, false, false, false, false, false, false, false, false, false, false, false, false, false, false, false, false, false, false, false, false, false, false, false, false, false, false, false, false, false, false, false, false, false, false, false, false, false, false, false, false, false, false, false, false, false, false, false, false, false, false, false, false, false, false, false, false, false, false, false, false, false, false, false, false, false, false, false, false, false, false, false, false, false, false, false, false, false, false, false, false, false, false, false, false, false, false, false, false, false, false, false, false, false, false, false, false, false, false, false, false, false, false, false, false, false, false, false, false, false, false, false, false, false, false, false, false, false, false, false, false, false, false, false, false, false, false, false, false, false, false, false, false, false, false, false, false, false, false, false, false, false, false, false, false, false, false, false, false, false, false, false, false, false, false, false, false, false, false, false, false, false, false, false, false, false, false, false, false, false, false, false, false, false, false, false, false, false, false, false, false, false, false, false, false, false, false, false, false, false, false, false, false, false, false, false, false, false, false, false, false, false, false, false, false, false, false, false, false, false, false, false, false, false, false, false, false, false, false, false, false, false, false, false, false, false, false, false, false, false, false, false, false, false, false, false]"
      - "decl f6: <14>"
      - "  retn aleo1qnr4dkkvkgfqph0vzc3y6z2eu975wnpz2925ntjccd5cfqxtyu8sta57j8"
      - "decl f7: <15>"
      - "  retn [0, 0, 0, 0, 0, 0, 0, 0, 0, 0, 0, 0, 0, 0, 0, 0, 0, 0, 0, 0, 0, 0, 0, 0, 0, 0, 0, 0, 0, 0, 0, 0]"
      - "decl f8: <16>"
      - "  retn aleo1qnr4dkkvkgfqph0vzc3y6z2eu975wnpz2925ntjccd5cfqxtyu8sta57j8"
      - "decl f9: <17>"
      - "  retn [false]"
      - "decl f10: <18>"
      - "  retn false"
      - "decl f11: <19>"
      - "  retn [0]"
      - "decl f12: <20>"
      - "  retn false"
      - "decl f13: <21>"
      - "  retn [false]"
      - "decl f14: <22>"
      - "  retn false"
      - "decl f15: <23>"
      - "  retn [0]"
      - "decl f16: <24>"
      - "  retn false"
      - "decl f17: <25>"
      - "  retn [false, false, false, false, false, false, false, false, false, false, false, false, false, false, false, false, false, false, false, false, false, false, false, false, false, false, false, false, false, false, false, false, false, false, false, false, false, false, false, false, false, false, false, false, false, false, false, false, false, false, false, false, false, false, false, false, false, false, false, false, false, false, false, false, false, false, false, false, false, false, false, false, false, false, false, false, false, false, false, false, false, false, false, false, false, false, false, false, false, false, false, false, false, false, false, false, false, false, false, false, false, false, false, false, false, false, false, false, false, false, false, false, false, false, false, false, false, false, false, false, false, false, false, false, false, false, false, false, false, false, false, false, false, false, false, false, false, false, false, false, false, false, false, false, false, false, false, false, false, false, false, false, false, false, false, false, false, false, false, false, false, false, false, false, false, false, false, false, false, false, false, false, false, false, false, false, false, false, false, false, false, false, false, false, false, false, false, false, false, false, false, false, false, false, false, false, false, false, false, false, false, false, false, false, false, false, false, false, false, false, false, false, false, false, false, false, false, false, false, false, false, false, false, false, false, false, false, false, false, false, false, false, false, false, false, false, false, false, false, false, false, false, false, false, false, false, false, false, false, false, false, false, false]"
      - "decl f18: <26>"
      - "  retn 'a'"
      - "decl f19: <27>"
      - "  retn [0, 0, 0, 0, 0, 0, 0, 0, 0, 0, 0, 0, 0, 0, 0, 0, 0, 0, 0, 0, 0, 0, 0, 0, 0, 0, 0, 0, 0, 0, 0, 0]"
      - "decl f20: <28>"
      - "  retn 'a'"
      - "decl f21: <29>"
      - "  retn [false, false, false, false, false, false, false, false, false, false, false, false, false, false, false, false, false, false, false, false, false, false, false, false, false, false, false, false, false, false, false, false, false, false, false, false, false, false, false, false, false, false, false, false, false, false, false, false, false, false, false, false, false, false, false, false, false, false, false, false, false, false, false, false, false, false, false, false, false, false, false, false, false, false, false, false, false, false, false, false, false, false, false, false, false, false, false, false, false, false, false, false, false, false, false, false, false, false, false, false, false, false, false, false, false, false, false, false, false, false, false, false, false, false, false, false, false, false, false, false, false, false, false, false, false, false, false, false, false, false, false, false, false, false, false, false, false, false, false, false, false, false, false, false, false, false, false, false, false, false, false, false, false, false, false, false, false, false, false, false, false, false, false, false, false, false, false, false, false, false, false, false, false, false, false, false, false, false, false, false, false, false, false, false, false, false, false, false, false, false, false, false, false, false, false, false, false, false, false, false, false, false, false, false, false, false, false, false, false, false, false, false, false, false, false, false, false, false, false, false, false, false, false, false, false, false, false, false, false, false, false, false, false, false, false, false, false, false, false, false, false, false, false, false, false, false, false, false, false, false, false, false, false]"
      - "decl f22: <30>"
      - "  retn 'a'"
      - "decl f23: <31>"
      - "  retn [0, 0, 0, 0, 0, 0, 0, 0, 0, 0, 0, 0, 0, 0, 0, 0, 0, 0, 0, 0, 0, 0, 0, 0, 0, 0, 0, 0, 0, 0, 0, 0]"
      - "decl f24: <32>"
      - "  retn 'a'"
      - "decl f25: <33>"
      - "  retn [false, false, false, false, false, false, false, false, false, false, false, false, false, false, false, false, false, false, false, false, false, false, false, false, false, false, false, false, false, false, false, false, false, false, false, false, false, false, false, false, false, false, false, false, false, false, false, false, false, false, false, false, false, false, false, false, false, false, false, false, false, false, false, false, false, false, false, false, false, false, false, false, false, false, false, false, false, false, false, false, false, false, false, false, false, false, false, false, false, false, false, false, false, false, false, false, false, false, false, false, false, false, false, false, false, false, false, false, false, false, false, false, false, false, false, false, false, false, false, false, false, false, false, false, false, false, false, false, false, false, false, false, false, false, false, false, false, false, false, false, false, false, false, false, false, false, false, false, false, false, false, false, false, false, false, false, false, false, false, false, false, false, false, false, false, false, false, false, false, false, false, false, false, false, false, false, false, false, false, false, false, false, false, false, false, false, false, false, false, false, false, false, false, false, false, false, false, false, false, false, false, false, false, false, false, false, false, false, false, false, false, false, false, false, false, false, false, false, false, false, false, false, false, false, false, false, false, false, false, false, false, false, false, false, false, false, false, false, false, false, false, false, false, false, false, false, false, false, false, false, false, false, false]"
      - "decl f26: <34>"
      - "  retn []"
      - "decl f27: <35>"
      - "  retn [0, 0, 0, 0, 0, 0, 0, 0, 0, 0, 0, 0, 0, 0, 0, 0, 0, 0, 0, 0, 0, 0, 0, 0, 0, 0, 0, 0, 0, 0, 0, 0]"
      - "decl f28: <36>"
      - "  retn []"
      - "decl f29: <37>"
      - "  retn [false, false, false, false, false, false, false, false, false, false, false, false, false, false, false, false, false, false, false, false, false, false, false, false, false, false, false, false, false, false, false, false, false, false, false, false, false, false, false, false, false, false, false, false, false, false, false, false, false, false, false, false, false, false, false, false, false, false, false, false, false, false, false, false, false, false, false, false, false, false, false, false, false, false, false, false, false, false, false, false, false, false, false, false, false, false, false, false, false, false, false, false, false, false, false, false, false, false, false, false, false, false, false, false, false, false, false, false, false, false, false, false, false, false, false, false, false, false, false, false, false, false, false, false, false, false, false, false, false, false, false, false, false, false, false, false, false, false, false, false, false, false, false, false, false, false, false, false, false, false, false, false, false, false, false, false, false, false, false, false, false, false, false, false, false, false, false, false, false, false, false, false, false, false, false, false, false, false, false, false, false, false, false, false, false, false, false, false, false, false, false, false, false, false, false, false, false, false, false, false, false, false, false, false, false, false, false, false, false, false, false, false, false, false, false, false, false, false, false, false, false, false, false, false, false, false, false, false, false, false, false, false, false, false, false, false, false, false, false, false, false, false, false, false, false, false, false, false, false, false, false, false, false]"
      - "decl f30: <38>"
      - "  retn []"
      - "decl f31: <39>"
      - "  retn [0, 0, 0, 0, 0, 0, 0, 0, 0, 0, 0, 0, 0, 0, 0, 0, 0, 0, 0, 0, 0, 0, 0, 0, 0, 0, 0, 0, 0, 0, 0, 0]"
      - "decl f32: <40>"
      - "  retn []"
      - "decl f33: <41>"
      - "  retn [false, false, false, false, false, false, false, false, false, false, false, false, false, false, false, false, false, false, false, false, false, false, false, false, false, false, false, false, false, false, false, false, false, false, false, false, false, false, false, false, false, false, false, false, false, false, false, false, false, false, false, false, false, false, false, false, false, false, false, false, false, false, false, false, false, false, false, false, false, false, false, false, false, false, false, false, false, false, false, false, false, false, false, false, false, false, false, false, false, false, false, false, false, false, false, false, false, false, false, false, false, false, false, false, false, false, false, false, false, false, false, false, false, false, false, false, false, false, false, false, false, false, false, false, false, false, false, false, false, false, false, false, false, false, false, false, false, false, false, false, false, false, false, false, false, false, false, false, false, false, false, false, false, false, false, false, false, false, false, false, false, false, false, false, false, false, false, false, false, false, false, false, false, false, false, false, false, false, false, false, false, false, false, false, false, false, false, false, false, false, false, false, false, false, false, false, false, false, false, false, false, false, false, false, false, false, false, false, false, false, false, false, false, false, false, false, false, false, false, false, false, false, false, false, false, false, false, false, false, false, false, false, false, false, false, false, false, false, false, false, false, false, false, false, false, false, false, false, false, false, false, false, false, false, false, false, false, false, false, false, false, false, false, false, false, false, false, false, false, false, false, false, false, false, false, false, false, false, false, false, false, false, false, false, false, false, false, false, false, false, false, false, false, false, false, false, false, false, false, false, false, false, false, false, false, false, false, false, false, false, false, false, false, false, false, false, false, false, false, false, false, false, false, false, false, false, false, false, false, false, false, false, false, false, false, false, false, false, false, false, false, false, false, false, false, false, false, false, false, false, false, false, false, false, false, false, false, false, false, false, false, false, false, false, false, false, false, false, false, false, false, false, false, false, false, false, false, false, false, false, false, false, false, false, false, false, false, false, false, false, false, false, false, false, false, false, false, false, false, false, false, false, false, false, false, false, false, false, false, false, false, false, false, false, false, false, false, false, false, false, false, false, false, false, false, false, false, false, false, false, false, false, false, false, false, false, false, false, false, false, false, false, false, false, false, false, false, false, false, false, false, false, false, false, false, false, false, false, false, false, false, false, false, false, false, false, false, false, false, false, false, false, false, false, false, false, false, false, false, false, false, false, false, false, false, false, false, false, false, false, false, false, false, false, false, false, false, false, false, false, false, false, false, false, false, false]"
      - "decl f34: <42>"
      - "  retn []group"
      - "decl f35: <43>"
      - "  retn [0, 0, 0, 0, 0, 0, 0, 0, 0, 0, 0, 0, 0, 0, 0, 0, 0, 0, 0, 0, 0, 0, 0, 0, 0, 0, 0, 0, 0, 0, 0, 0, 0, 0, 0, 0, 0, 0, 0, 0, 0, 0, 0, 0, 0, 0, 0, 0, 0, 0, 0, 0, 0, 0, 0, 0, 0, 0, 0, 0, 0, 0, 0, 0]"
      - "decl f36: <44>"
      - "  retn []group"
      - "decl f37: <45>"
      - "  retn [false, false, false, false, false, false, false, false, false, false, false, false, false, false, false, false, false, false, false, false, false, false, false, false, false, false, false, false, false, false, false, false, false, false, false, false, false, false, false, false, false, false, false, false, false, false, false, false, false, false, false, false, false, false, false, false, false, false, false, false, false, false, false, false, false, false, false, false, false, false, false, false, false, false, false, false, false, false, false, false, false, false, false, false, false, false, false, false, false, false, false, false, false, false, false, false, false, false, false, false, false, false, false, false, false, false, false, false, false, false, false, false, false, false, false, false, false, false, false, false, false, false, false, false, false, false, false, false, false, false, false, false, false, false, false, false, false, false, false, false, false, false, false, false, false, false, false, false, false, false, false, false, false, false, false, false, false, false, false, false, false, false, false, false, false, false, false, false, false, false, false, false, false, false, false, false, false, false, false, false, false, false, false, false, false, false, false, false, false, false, false, false, false, false, false, false, false, false, false, false, false, false, false, false, false, false, false, false, false, false, false, false, false, false, false, false, false, false, false, false, false, false, false, false, false, false, false, false, false, false, false, false, false, false, false, false, false, false, false, false, false, false, false, false, false, false, false, false, false, false, false, false, false, false, false, false, false, false, false, false, false, false, false, false, false, false, false, false, false, false, false, false, false, false, false, false, false, false, false, false, false, false, false, false, false, false, false, false, false, false, false, false, false, false, false, false, false, false, false, false, false, false, false, false, false, false, false, false, false, false, false, false, false, false, false, false, false, false, false, false, false, false, false, false, false, false, false, false, false, false, false, false, false, false, false, false, false, false, false, false, false, false, false, false, false, false, false, false, false, false, false, false, false, false, false, false, false, false, false, false, false, false, false, false, false, false, false, false, false, false, false, false, false, false, false, false, false, false, false, false, false, false, false, false, false, false, false, false, false, false, false, false, false, false, false, false, false, false, false, false, false, false, false, false, false, false, false, false, false, false, false, false, false, false, false, false, false, false, false, false, false, false, false, false, false, false, false, false, false, false, false, false, false, false, false, false, false, false, false, false, false, false, false, false, false, false, false, false, false, false, false, false, false, false, false, false, false, false, false, false, false, false, false, false, false, false, false, false, false, false, false, false, false, false, false, false, false, false, false, false, false, false, false, false, false, false, false, false, false, false, false, false, false, false, false, false, false, false, false, false, false, false, false, false, false, false]"
      - "decl f38: <46>"
      - "  retn []group"
      - "decl f39: <47>"
      - "  retn [0, 0, 0, 0, 0, 0, 0, 0, 0, 0, 0, 0, 0, 0, 0, 0, 0, 0, 0, 0, 0, 0, 0, 0, 0, 0, 0, 0, 0, 0, 0, 0, 0, 0, 0, 0, 0, 0, 0, 0, 0, 0, 0, 0, 0, 0, 0, 0, 0, 0, 0, 0, 0, 0, 0, 0, 0, 0, 0, 0, 0, 0, 0, 0]"
      - "decl f40: <48>"
      - "  retn []group"
      - "decl f41: <49>"
      - "  retn [false, false, false, false, false, false, false, false]"
      - "decl f42: <50>"
      - "  retn 0"
      - "decl f43: <51>"
      - "  retn [0]"
      - "decl f44: <52>"
      - "  retn 0"
      - "decl f45: <53>"
      - "  retn [false, false, false, false, false, false, false, false]"
      - "decl f46: <54>"
      - "  retn 0"
      - "decl f47: <55>"
      - "  retn [0]"
      - "decl f48: <56>"
      - "  retn 0"
      - "decl f49: <57>"
      - "  retn [false, false, false, false, false, false, false, false, false, false, false, false, false, false, false, false]"
      - "decl f50: <58>"
      - "  retn 0"
      - "decl f51: <59>"
      - "  retn [0, 0]"
      - "decl f52: <60>"
      - "  retn 0"
      - "decl f53: <61>"
      - "  retn [false, false, false, false, false, false, false, false, false, false, false, false, false, false, false, false]"
      - "decl f54: <62>"
      - "  retn 0"
      - "decl f55: <63>"
      - "  retn [0, 0]"
      - "decl f56: <64>"
      - "  retn 0"
      - "decl f57: <65>"
      - "  retn [false, false, false, false, false, false, false, false, false, false, false, false, false, false, false, false, false, false, false, false, false, false, false, false, false, false, false, false, false, false, false, false]"
      - "decl f58: <66>"
      - "  retn 0"
      - "decl f59: <67>"
      - "  retn [0, 0, 0, 0]"
      - "decl f60: <68>"
      - "  retn 0"
      - "decl f61: <69>"
      - "  retn [false, false, false, false, false, false, false, false, false, false, false, false, false, false, false, false, false, false, false, false, false, false, false, false, false, false, false, false, false, false, false, false]"
      - "decl f62: <70>"
      - "  retn 0"
      - "decl f63: <71>"
      - "  retn [0, 0, 0, 0]"
      - "decl f64: <72>"
      - "  retn 0"
      - "decl f65: <73>"
      - "  retn [false, false, false, false, false, false, false, false, false, false, false, false, false, false, false, false, false, false, false, false, false, false, false, false, false, false, false, false, false, false, false, false, false, false, false, false, false, false, false, false, false, false, false, false, false, false, false, false, false, false, false, false, false, false, false, false, false, false, false, false, false, false, false, false]"
      - "decl f66: <74>"
      - "  retn 0"
      - "decl f67: <75>"
      - "  retn [0, 0, 0, 0, 0, 0, 0, 0]"
      - "decl f68: <76>"
      - "  retn 0"
      - "decl f69: <77>"
      - "  retn [false, false, false, false, false, false, false, false, false, false, false, false, false, false, false, false, false, false, false, false, false, false, false, false, false, false, false, false, false, false, false, false, false, false, false, false, false, false, false, false, false, false, false, false, false, false, false, false, false, false, false, false, false, false, false, false, false, false, false, false, false, false, false, false]"
      - "decl f70: <78>"
      - "  retn 0"
      - "decl f71: <79>"
      - "  retn [0, 0, 0, 0, 0, 0, 0, 0]"
      - "decl f72: <80>"
      - "  retn 0"
      - "decl f73: <81>"
      - "  retn [false, false, false, false, false, false, false, false, false, false, false, false, false, false, false, false, false, false, false, false, false, false, false, false, false, false, false, false, false, false, false, false, false, false, false, false, false, false, false, false, false, false, false, false, false, false, false, false, false, false, false, false, false, false, false, false, false, false, false, false, false, false, false, false, false, false, false, false, false, false, false, false, false, false, false, false, false, false, false, false, false, false, false, false, false, false, false, false, false, false, false, false, false, false, false, false, false, false, false, false, false, false, false, false, false, false, false, false, false, false, false, false, false, false, false, false, false, false, false, false, false, false, false, false, false, false, false, false]"
      - "decl f74: <82>"
      - "  retn 0"
      - "decl f75: <83>"
      - "  retn [0, 0, 0, 0, 0, 0, 0, 0, 0, 0, 0, 0, 0, 0, 0, 0]"
      - "decl f76: <84>"
      - "  retn 0"
      - "decl f77: <85>"
      - "  retn [false, false, false, false, false, false, false, false, false, false, false, false, false, false, false, false, false, false, false, false, false, false, false, false, false, false, false, false, false, false, false, false, false, false, false, false, false, false, false, false, false, false, false, false, false, false, false, false, false, false, false, false, false, false, false, false, false, false, false, false, false, false, false, false, false, false, false, false, false, false, false, false, false, false, false, false, false, false, false, false, false, false, false, false, false, false, false, false, false, false, false, false, false, false, false, false, false, false, false, false, false, false, false, false, false, false, false, false, false, false, false, false, false, false, false, false, false, false, false, false, false, false, false, false, false, false, false, false]"
      - "decl f78: <86>"
      - "  retn 0"
      - "decl f79: <87>"
      - "  retn [0, 0, 0, 0, 0, 0, 0, 0, 0, 0, 0, 0, 0, 0, 0, 0]"
      - "decl f80: <88>"
      - "  retn 0"
      - "decl f81: <89>"
      - "  retn [false, false, false, false, false, false, false, false]"
      - "decl f82: <90>"
      - "  retn 0"
      - "decl f83: <91>"
      - "  retn [0]"
      - "decl f84: <92>"
      - "  retn 0"
      - "decl f85: <93>"
      - "  retn [false, false, false, false, false, false, false, false]"
      - "decl f86: <94>"
      - "  retn 0"
      - "decl f87: <95>"
      - "  retn [0]"
      - "decl f88: <96>"
      - "  retn 0"
      - "decl f89: <97>"
      - "  retn [false, false, false, false, false, false, false, false, false, false, false, false, false, false, false, false]"
      - "decl f90: <98>"
      - "  retn 0"
      - "decl f91: <99>"
      - "  retn [0, 0]"
      - "decl f92: <100>"
      - "  retn 0"
      - "decl f93: <101>"
      - "  retn [false, false, false, false, false, false, false, false, false, false, false, false, false, false, false, false]"
      - "decl f94: <102>"
      - "  retn 0"
      - "decl f95: <103>"
      - "  retn [0, 0]"
      - "decl f96: <104>"
      - "  retn 0"
      - "decl f97: <105>"
      - "  retn [false, false, false, false, false, false, false, false, false, false, false, false, false, false, false, false, false, false, false, false, false, false, false, false, false, false, false, false, false, false, false, false]"
      - "decl f98: <106>"
      - "  retn 0"
      - "decl f99: <107>"
      - "  retn [0, 0, 0, 0]"
      - "decl f100: <108>"
      - "  retn 0"
      - "decl f101: <109>"
      - "  retn [false, false, false, false, false, false, false, false, false, false, false, false, false, false, false, false, false, false, false, false, false, false, false, false, false, false, false, false, false, false, false, false]"
      - "decl f102: <110>"
      - "  retn 0"
      - "decl f103: <111>"
      - "  retn [0, 0, 0, 0]"
      - "decl f104: <112>"
      - "  retn 0"
      - "decl f105: <113>"
      - "  retn [false, false, false, false, false, false, false, false, false, false, false, false, false, false, false, false, false, false, false, false, false, false, false, false, false, false, false, false, false, false, false, false, false, false, false, false, false, false, false, false, false, false, false, false, false, false, false, false, false, false, false, false, false, false, false, false, false, false, false, false, false, false, false, false]"
      - "decl f106: <114>"
      - "  retn 0"
      - "decl f107: <115>"
      - "  retn [0, 0, 0, 0, 0, 0, 0, 0]"
      - "decl f108: <116>"
      - "  retn 0"
      - "decl f109: <117>"
      - "  retn [false, false, false, false, false, false, false, false, false, false, false, false, false, false, false, false, false, false, false, false, false, false, false, false, false, false, false, false, false, false, false, false, false, false, false, false, false, false, false, false, false, false, false, false, false, false, false, false, false, false, false, false, false, false, false, false, false, false, false, false, false, false, false, false]"
      - "decl f110: <118>"
      - "  retn 0"
      - "decl f111: <119>"
      - "  retn [0, 0, 0, 0, 0, 0, 0, 0]"
      - "decl f112: <120>"
      - "  retn 0"
      - "decl f113: <121>"
      - "  retn [false, false, false, false, false, false, false, false, false, false, false, false, false, false, false, false, false, false, false, false, false, false, false, false, false, false, false, false, false, false, false, false, false, false, false, false, false, false, false, false, false, false, false, false, false, false, false, false, false, false, false, false, false, false, false, false, false, false, false, false, false, false, false, false, false, false, false, false, false, false, false, false, false, false, false, false, false, false, false, false, false, false, false, false, false, false, false, false, false, false, false, false, false, false, false, false, false, false, false, false, false, false, false, false, false, false, false, false, false, false, false, false, false, false, false, false, false, false, false, false, false, false, false, false, false, false, false, false]"
      - "decl f114: <122>"
      - "  retn 0"
      - "decl f115: <123>"
      - "  retn [0, 0, 0, 0, 0, 0, 0, 0, 0, 0, 0, 0, 0, 0, 0, 0]"
      - "decl f116: <124>"
      - "  retn 0"
      - "decl f117: <125>"
      - "  retn [false, false, false, false, false, false, false, false, false, false, false, false, false, false, false, false, false, false, false, false, false, false, false, false, false, false, false, false, false, false, false, false, false, false, false, false, false, false, false, false, false, false, false, false, false, false, false, false, false, false, false, false, false, false, false, false, false, false, false, false, false, false, false, false, false, false, false, false, false, false, false, false, false, false, false, false, false, false, false, false, false, false, false, false, false, false, false, false, false, false, false, false, false, false, false, false, false, false, false, false, false, false, false, false, false, false, false, false, false, false, false, false, false, false, false, false, false, false, false, false, false, false, false, false, false, false, false, false]"
      - "decl f118: <126>"
      - "  retn 0"
      - "decl f119: <127>"
      - "  retn [0, 0, 0, 0, 0, 0, 0, 0, 0, 0, 0, 0, 0, 0, 0, 0]"
      - "decl f120: <128>"
      - "  retn 0"
      - ""
    output:
      - input_file: input/basic.in
        output:
          registers:
            b:
              type: bool
              value: "true"
<<<<<<< HEAD
    initial_ast: d994ad0e27d5e7adc8ad3d90d75ae809c16bdf85598479fd251f588ade613ba8
    imports_resolved_ast: ea03157705ed9f1674082ab5e852575e8a94a0b825aac7d452b9ca85b206b283
    canonicalized_ast: ea03157705ed9f1674082ab5e852575e8a94a0b825aac7d452b9ca85b206b283
    type_inferenced_ast: 132fb945b99b049a69dcb79637c2d0811bfb0c1d59695cf9adcc92e88ed725da
=======
    initial_ast: 50cb743634a238abad7db8b62db72363b0fb3262fc9b7e946b34fabe8fc3b348
    imports_resolved_ast: 0268dc628b8dc5b2c2cc0d6eb885fa2d808abe367ce098e0369841fc62ce6715
    canonicalized_ast: 0268dc628b8dc5b2c2cc0d6eb885fa2d808abe367ce098e0369841fc62ce6715
    type_inferenced_ast: 0ce3a6564c6e1d512e61f958aa38e8fd95e4ee7f0ccacb662781ab24f85d67d6
>>>>>>> d621ee72
<|MERGE_RESOLUTION|>--- conflicted
+++ resolved
@@ -264,14 +264,7 @@
             b:
               type: bool
               value: "true"
-<<<<<<< HEAD
-    initial_ast: d994ad0e27d5e7adc8ad3d90d75ae809c16bdf85598479fd251f588ade613ba8
-    imports_resolved_ast: ea03157705ed9f1674082ab5e852575e8a94a0b825aac7d452b9ca85b206b283
-    canonicalized_ast: ea03157705ed9f1674082ab5e852575e8a94a0b825aac7d452b9ca85b206b283
-    type_inferenced_ast: 132fb945b99b049a69dcb79637c2d0811bfb0c1d59695cf9adcc92e88ed725da
-=======
-    initial_ast: 50cb743634a238abad7db8b62db72363b0fb3262fc9b7e946b34fabe8fc3b348
-    imports_resolved_ast: 0268dc628b8dc5b2c2cc0d6eb885fa2d808abe367ce098e0369841fc62ce6715
-    canonicalized_ast: 0268dc628b8dc5b2c2cc0d6eb885fa2d808abe367ce098e0369841fc62ce6715
-    type_inferenced_ast: 0ce3a6564c6e1d512e61f958aa38e8fd95e4ee7f0ccacb662781ab24f85d67d6
->>>>>>> d621ee72
+    initial_ast: 563c688488afdccc030197f74b9aff0f8f6b849c75acca4fa2c41efc0c7ef82f
+    imports_resolved_ast: 3327fc957cc0a9a2282a61440922b1e368055b4221879d26600b1b9691edf274
+    canonicalized_ast: 3327fc957cc0a9a2282a61440922b1e368055b4221879d26600b1b9691edf274
+    type_inferenced_ast: 97a9ea3e6013b1df645dffc3e09fe2c0f6dfcbd38beac1cad0bcf7d70d8b846a