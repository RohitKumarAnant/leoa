---
namespace: Compile
expectation: Pass
outputs:
  - circuit:
      num_public_variables: 0
      num_private_variables: 2
      num_constraints: 2
      at: 401937c524c61a28b4fab76d7a1f85bb628850012af62362a0922610372faf92
      bt: cdf9a9cee4f2edf55111a95ae60bde9801080f6bde638a5c79273a39a2f9f7f5
      ct: 643d5437104296e21d906ecb15b2c96ad278f20cfc4af53b12bb6069bd853726
    ir:
      - "decl f0: <0>"
      - "  store &v1, ((v0), (), (), ())"
      - "  eq &v5, v4, true"
      - "  eq &v6, v2, v3"
      - "  and &v7, v5, v6"
      - "  retn v7"
      - "decl f1: <8>"
      - "  retn [false, false, false, false, false, false, false, false, false, false, false, false, false, false, false, false, false, false, false, false, false, false, false, false, false, false, false, false, false, false, false, false, false, false, false, false, false, false, false, false, false, false, false, false, false, false, false, false, false, false, false, false, false, false, false, false, false, false, false, false, false, false, false, false, false, false, false, false, false, false, false, false, false, false, false, false, false, false, false, false, false, false, false, false, false, false, false, false, false, false, false, false, false, false, false, false, false, false, false, false, false, false, false, false, false, false, false, false, false, false, false, false, false, false, false, false, false, false, false, false, false, false, false, false, false, false, false, false, false, false, false, false, false, false, false, false, false, false, false, false, false, false, false, false, false, false, false, false, false, false, false, false, false, false, false, false, false, false, false, false, false, false, false, false, false, false, false, false, false, false, false, false, false, false, false, false, false, false, false, false, false, false, false, false, false, false, false, false, false, false, false, false, false, false, false, false, false, false, false, false, false, false, false, false, false, false, false, false, false, false, false, false, false, false, false, false, false, false, false, false, false, false, false, false, false, false, false, false, false, false, false, false, false, false, false, false, false, false, false, false, false, false, false, false, false, false, false, false, false, false, false, false, false, false, false, false]"
      - "decl f2: <9>"
      - "  retn aleo1qnr4dkkvkgfqph0vzc3y6z2eu975wnpz2925ntjccd5cfqxtyu8sta57j8"
      - "decl f3: <10>"
      - "  retn [0, 0, 0, 0, 0, 0, 0, 0, 0, 0, 0, 0, 0, 0, 0, 0, 0, 0, 0, 0, 0, 0, 0, 0, 0, 0, 0, 0, 0, 0, 0, 0]"
      - "decl f4: <11>"
      - "  retn aleo1qnr4dkkvkgfqph0vzc3y6z2eu975wnpz2925ntjccd5cfqxtyu8sta57j8"
      - "decl f5: <12>"
      - "  retn [false, false, false, false, false, false, false, false, false, false, false, false, false, false, false, false, false, false, false, false, false, false, false, false, false, false, false, false, false, false, false, false, false, false, false, false, false, false, false, false, false, false, false, false, false, false, false, false, false, false, false, false, false, false, false, false, false, false, false, false, false, false, false, false, false, false, false, false, false, false, false, false, false, false, false, false, false, false, false, false, false, false, false, false, false, false, false, false, false, false, false, false, false, false, false, false, false, false, false, false, false, false, false, false, false, false, false, false, false, false, false, false, false, false, false, false, false, false, false, false, false, false, false, false, false, false, false, false, false, false, false, false, false, false, false, false, false, false, false, false, false, false, false, false, false, false, false, false, false, false, false, false, false, false, false, false, false, false, false, false, false, false, false, false, false, false, false, false, false, false, false, false, false, false, false, false, false, false, false, false, false, false, false, false, false, false, false, false, false, false, false, false, false, false, false, false, false, false, false, false, false, false, false, false, false, false, false, false, false, false, false, false, false, false, false, false, false, false, false, false, false, false, false, false, false, false, false, false, false, false, false, false, false, false, false, false, false, false, false, false, false, false, false, false, false, false, false, false, false, false, false, false, false, false, false, false]"
      - "decl f6: <13>"
      - "  retn aleo1qnr4dkkvkgfqph0vzc3y6z2eu975wnpz2925ntjccd5cfqxtyu8sta57j8"
      - "decl f7: <14>"
      - "  retn [0, 0, 0, 0, 0, 0, 0, 0, 0, 0, 0, 0, 0, 0, 0, 0, 0, 0, 0, 0, 0, 0, 0, 0, 0, 0, 0, 0, 0, 0, 0, 0]"
      - "decl f8: <15>"
      - "  retn aleo1qnr4dkkvkgfqph0vzc3y6z2eu975wnpz2925ntjccd5cfqxtyu8sta57j8"
      - "decl f9: <16>"
      - "  retn 0"
      - "decl f10: <17>"
      - "  retn [false]"
      - "decl f11: <18>"
      - "  retn false"
      - "decl f12: <19>"
      - "  retn [0]"
      - "decl f13: <20>"
      - "  retn false"
      - "decl f14: <21>"
      - "  retn [false]"
      - "decl f15: <22>"
      - "  retn false"
      - "decl f16: <23>"
      - "  retn [0]"
      - "decl f17: <24>"
      - "  retn false"
      - "decl f18: <25>"
      - "  retn [false, false, false, false, false, false, false, false, false, false, false, false, false, false, false, false, false, false, false, false, false, false, false, false, false, false, false, false, false, false, false, false, false, false, false, false, false, false, false, false, false, false, false, false, false, false, false, false, false, false, false, false, false, false, false, false, false, false, false, false, false, false, false, false, false, false, false, false, false, false, false, false, false, false, false, false, false, false, false, false, false, false, false, false, false, false, false, false, false, false, false, false, false, false, false, false, false, false, false, false, false, false, false, false, false, false, false, false, false, false, false, false, false, false, false, false, false, false, false, false, false, false, false, false, false, false, false, false, false, false, false, false, false, false, false, false, false, false, false, false, false, false, false, false, false, false, false, false, false, false, false, false, false, false, false, false, false, false, false, false, false, false, false, false, false, false, false, false, false, false, false, false, false, false, false, false, false, false, false, false, false, false, false, false, false, false, false, false, false, false, false, false, false, false, false, false, false, false, false, false, false, false, false, false, false, false, false, false, false, false, false, false, false, false, false, false, false, false, false, false, false, false, false, false, false, false, false, false, false, false, false, false, false, false, false, false, false, false, false, false, false, false, false, false, false, false, false, false, false, false, false, false, false]"
      - "decl f19: <26>"
      - "  retn 'a'"
      - "decl f20: <27>"
      - "  retn [0, 0, 0, 0, 0, 0, 0, 0, 0, 0, 0, 0, 0, 0, 0, 0, 0, 0, 0, 0, 0, 0, 0, 0, 0, 0, 0, 0, 0, 0, 0, 0]"
      - "decl f21: <28>"
      - "  retn 'a'"
      - "decl f22: <29>"
      - "  retn [false, false, false, false, false, false, false, false, false, false, false, false, false, false, false, false, false, false, false, false, false, false, false, false, false, false, false, false, false, false, false, false, false, false, false, false, false, false, false, false, false, false, false, false, false, false, false, false, false, false, false, false, false, false, false, false, false, false, false, false, false, false, false, false, false, false, false, false, false, false, false, false, false, false, false, false, false, false, false, false, false, false, false, false, false, false, false, false, false, false, false, false, false, false, false, false, false, false, false, false, false, false, false, false, false, false, false, false, false, false, false, false, false, false, false, false, false, false, false, false, false, false, false, false, false, false, false, false, false, false, false, false, false, false, false, false, false, false, false, false, false, false, false, false, false, false, false, false, false, false, false, false, false, false, false, false, false, false, false, false, false, false, false, false, false, false, false, false, false, false, false, false, false, false, false, false, false, false, false, false, false, false, false, false, false, false, false, false, false, false, false, false, false, false, false, false, false, false, false, false, false, false, false, false, false, false, false, false, false, false, false, false, false, false, false, false, false, false, false, false, false, false, false, false, false, false, false, false, false, false, false, false, false, false, false, false, false, false, false, false, false, false, false, false, false, false, false, false, false, false, false, false, false]"
      - "decl f23: <30>"
      - "  retn 'a'"
      - "decl f24: <31>"
      - "  retn [0, 0, 0, 0, 0, 0, 0, 0, 0, 0, 0, 0, 0, 0, 0, 0, 0, 0, 0, 0, 0, 0, 0, 0, 0, 0, 0, 0, 0, 0, 0, 0]"
      - "decl f25: <32>"
      - "  retn 'a'"
      - "decl f26: <33>"
      - "  retn [false, false, false, false, false, false, false, false, false, false, false, false, false, false, false, false, false, false, false, false, false, false, false, false, false, false, false, false, false, false, false, false, false, false, false, false, false, false, false, false, false, false, false, false, false, false, false, false, false, false, false, false, false, false, false, false, false, false, false, false, false, false, false, false, false, false, false, false, false, false, false, false, false, false, false, false, false, false, false, false, false, false, false, false, false, false, false, false, false, false, false, false, false, false, false, false, false, false, false, false, false, false, false, false, false, false, false, false, false, false, false, false, false, false, false, false, false, false, false, false, false, false, false, false, false, false, false, false, false, false, false, false, false, false, false, false, false, false, false, false, false, false, false, false, false, false, false, false, false, false, false, false, false, false, false, false, false, false, false, false, false, false, false, false, false, false, false, false, false, false, false, false, false, false, false, false, false, false, false, false, false, false, false, false, false, false, false, false, false, false, false, false, false, false, false, false, false, false, false, false, false, false, false, false, false, false, false, false, false, false, false, false, false, false, false, false, false, false, false, false, false, false, false, false, false, false, false, false, false, false, false, false, false, false, false, false, false, false, false, false, false, false, false, false, false, false, false, false, false, false, false, false, false]"
      - "decl f27: <34>"
      - "  retn []"
      - "decl f28: <35>"
      - "  retn [0, 0, 0, 0, 0, 0, 0, 0, 0, 0, 0, 0, 0, 0, 0, 0, 0, 0, 0, 0, 0, 0, 0, 0, 0, 0, 0, 0, 0, 0, 0, 0]"
      - "decl f29: <36>"
      - "  retn []"
      - "decl f30: <37>"
      - "  retn [false, false, false, false, false, false, false, false, false, false, false, false, false, false, false, false, false, false, false, false, false, false, false, false, false, false, false, false, false, false, false, false, false, false, false, false, false, false, false, false, false, false, false, false, false, false, false, false, false, false, false, false, false, false, false, false, false, false, false, false, false, false, false, false, false, false, false, false, false, false, false, false, false, false, false, false, false, false, false, false, false, false, false, false, false, false, false, false, false, false, false, false, false, false, false, false, false, false, false, false, false, false, false, false, false, false, false, false, false, false, false, false, false, false, false, false, false, false, false, false, false, false, false, false, false, false, false, false, false, false, false, false, false, false, false, false, false, false, false, false, false, false, false, false, false, false, false, false, false, false, false, false, false, false, false, false, false, false, false, false, false, false, false, false, false, false, false, false, false, false, false, false, false, false, false, false, false, false, false, false, false, false, false, false, false, false, false, false, false, false, false, false, false, false, false, false, false, false, false, false, false, false, false, false, false, false, false, false, false, false, false, false, false, false, false, false, false, false, false, false, false, false, false, false, false, false, false, false, false, false, false, false, false, false, false, false, false, false, false, false, false, false, false, false, false, false, false, false, false, false, false, false, false]"
      - "decl f31: <38>"
      - "  retn []"
      - "decl f32: <39>"
      - "  retn [0, 0, 0, 0, 0, 0, 0, 0, 0, 0, 0, 0, 0, 0, 0, 0, 0, 0, 0, 0, 0, 0, 0, 0, 0, 0, 0, 0, 0, 0, 0, 0]"
      - "decl f33: <40>"
      - "  retn []"
      - "decl f34: <41>"
      - "  retn [false, false, false, false, false, false, false, false, false, false, false, false, false, false, false, false, false, false, false, false, false, false, false, false, false, false, false, false, false, false, false, false, false, false, false, false, false, false, false, false, false, false, false, false, false, false, false, false, false, false, false, false, false, false, false, false, false, false, false, false, false, false, false, false, false, false, false, false, false, false, false, false, false, false, false, false, false, false, false, false, false, false, false, false, false, false, false, false, false, false, false, false, false, false, false, false, false, false, false, false, false, false, false, false, false, false, false, false, false, false, false, false, false, false, false, false, false, false, false, false, false, false, false, false, false, false, false, false, false, false, false, false, false, false, false, false, false, false, false, false, false, false, false, false, false, false, false, false, false, false, false, false, false, false, false, false, false, false, false, false, false, false, false, false, false, false, false, false, false, false, false, false, false, false, false, false, false, false, false, false, false, false, false, false, false, false, false, false, false, false, false, false, false, false, false, false, false, false, false, false, false, false, false, false, false, false, false, false, false, false, false, false, false, false, false, false, false, false, false, false, false, false, false, false, false, false, false, false, false, false, false, false, false, false, false, false, false, false, false, false, false, false, false, false, false, false, false, false, false, false, false, false, false, false, false, false, false, false, false, false, false, false, false, false, false, false, false, false, false, false, false, false, false, false, false, false, false, false, false, false, false, false, false, false, false, false, false, false, false, false, false, false, false, false, false, false, false, false, false, false, false, false, false, false, false, false, false, false, false, false, false, false, false, false, false, false, false, false, false, false, false, false, false, false, false, false, false, false, false, false, false, false, false, false, false, false, false, false, false, false, false, false, false, false, false, false, false, false, false, false, false, false, false, false, false, false, false, false, false, false, false, false, false, false, false, false, false, false, false, false, false, false, false, false, false, false, false, false, false, false, false, false, false, false, false, false, false, false, false, false, false, false, false, false, false, false, false, false, false, false, false, false, false, false, false, false, false, false, false, false, false, false, false, false, false, false, false, false, false, false, false, false, false, false, false, false, false, false, false, false, false, false, false, false, false, false, false, false, false, false, false, false, false, false, false, false, false, false, false, false, false, false, false, false, false, false, false, false, false, false, false, false, false, false, false, false, false, false, false, false, false, false, false, false, false, false, false, false, false, false, false, false, false, false, false, false, false, false, false, false, false, false, false, false, false, false, false, false, false, false, false, false, false, false, false, false]"
      - "decl f35: <42>"
      - "  retn []group"
      - "decl f36: <43>"
      - "  retn [0, 0, 0, 0, 0, 0, 0, 0, 0, 0, 0, 0, 0, 0, 0, 0, 0, 0, 0, 0, 0, 0, 0, 0, 0, 0, 0, 0, 0, 0, 0, 0, 0, 0, 0, 0, 0, 0, 0, 0, 0, 0, 0, 0, 0, 0, 0, 0, 0, 0, 0, 0, 0, 0, 0, 0, 0, 0, 0, 0, 0, 0, 0, 0]"
      - "decl f37: <44>"
      - "  retn []group"
      - "decl f38: <45>"
      - "  retn [false, false, false, false, false, false, false, false, false, false, false, false, false, false, false, false, false, false, false, false, false, false, false, false, false, false, false, false, false, false, false, false, false, false, false, false, false, false, false, false, false, false, false, false, false, false, false, false, false, false, false, false, false, false, false, false, false, false, false, false, false, false, false, false, false, false, false, false, false, false, false, false, false, false, false, false, false, false, false, false, false, false, false, false, false, false, false, false, false, false, false, false, false, false, false, false, false, false, false, false, false, false, false, false, false, false, false, false, false, false, false, false, false, false, false, false, false, false, false, false, false, false, false, false, false, false, false, false, false, false, false, false, false, false, false, false, false, false, false, false, false, false, false, false, false, false, false, false, false, false, false, false, false, false, false, false, false, false, false, false, false, false, false, false, false, false, false, false, false, false, false, false, false, false, false, false, false, false, false, false, false, false, false, false, false, false, false, false, false, false, false, false, false, false, false, false, false, false, false, false, false, false, false, false, false, false, false, false, false, false, false, false, false, false, false, false, false, false, false, false, false, false, false, false, false, false, false, false, false, false, false, false, false, false, false, false, false, false, false, false, false, false, false, false, false, false, false, false, false, false, false, false, false, false, false, false, false, false, false, false, false, false, false, false, false, false, false, false, false, false, false, false, false, false, false, false, false, false, false, false, false, false, false, false, false, false, false, false, false, false, false, false, false, false, false, false, false, false, false, false, false, false, false, false, false, false, false, false, false, false, false, false, false, false, false, false, false, false, false, false, false, false, false, false, false, false, false, false, false, false, false, false, false, false, false, false, false, false, false, false, false, false, false, false, false, false, false, false, false, false, false, false, false, false, false, false, false, false, false, false, false, false, false, false, false, false, false, false, false, false, false, false, false, false, false, false, false, false, false, false, false, false, false, false, false, false, false, false, false, false, false, false, false, false, false, false, false, false, false, false, false, false, false, false, false, false, false, false, false, false, false, false, false, false, false, false, false, false, false, false, false, false, false, false, false, false, false, false, false, false, false, false, false, false, false, false, false, false, false, false, false, false, false, false, false, false, false, false, false, false, false, false, false, false, false, false, false, false, false, false, false, false, false, false, false, false, false, false, false, false, false, false, false, false, false, false, false, false, false, false, false, false, false, false, false, false, false, false, false, false, false, false, false, false, false, false, false, false, false, false, false, false, false, false, false, false]"
      - "decl f39: <46>"
      - "  retn []group"
      - "decl f40: <47>"
      - "  retn [0, 0, 0, 0, 0, 0, 0, 0, 0, 0, 0, 0, 0, 0, 0, 0, 0, 0, 0, 0, 0, 0, 0, 0, 0, 0, 0, 0, 0, 0, 0, 0, 0, 0, 0, 0, 0, 0, 0, 0, 0, 0, 0, 0, 0, 0, 0, 0, 0, 0, 0, 0, 0, 0, 0, 0, 0, 0, 0, 0, 0, 0, 0, 0]"
      - "decl f41: <48>"
      - "  retn []group"
      - "decl f42: <49>"
      - "  retn [false, false, false, false, false, false, false, false]"
      - "decl f43: <50>"
      - "  retn 0"
      - "decl f44: <51>"
      - "  retn [0]"
      - "decl f45: <52>"
      - "  retn 0"
      - "decl f46: <53>"
      - "  retn [false, false, false, false, false, false, false, false]"
      - "decl f47: <54>"
      - "  retn 0"
      - "decl f48: <55>"
      - "  retn [0]"
      - "decl f49: <56>"
      - "  retn 0"
      - "decl f50: <57>"
      - "  retn [false, false, false, false, false, false, false, false, false, false, false, false, false, false, false, false]"
      - "decl f51: <58>"
      - "  retn 0"
      - "decl f52: <59>"
      - "  retn [0, 0]"
      - "decl f53: <60>"
      - "  retn 0"
      - "decl f54: <61>"
      - "  retn [false, false, false, false, false, false, false, false, false, false, false, false, false, false, false, false]"
      - "decl f55: <62>"
      - "  retn 0"
      - "decl f56: <63>"
      - "  retn [0, 0]"
      - "decl f57: <64>"
      - "  retn 0"
      - "decl f58: <65>"
      - "  retn [false, false, false, false, false, false, false, false, false, false, false, false, false, false, false, false, false, false, false, false, false, false, false, false, false, false, false, false, false, false, false, false]"
      - "decl f59: <66>"
      - "  retn 0"
      - "decl f60: <67>"
      - "  retn [0, 0, 0, 0]"
      - "decl f61: <68>"
      - "  retn 0"
      - "decl f62: <69>"
      - "  retn [false, false, false, false, false, false, false, false, false, false, false, false, false, false, false, false, false, false, false, false, false, false, false, false, false, false, false, false, false, false, false, false]"
      - "decl f63: <70>"
      - "  retn 0"
      - "decl f64: <71>"
      - "  retn [0, 0, 0, 0]"
      - "decl f65: <72>"
      - "  retn 0"
      - "decl f66: <73>"
      - "  retn [false, false, false, false, false, false, false, false, false, false, false, false, false, false, false, false, false, false, false, false, false, false, false, false, false, false, false, false, false, false, false, false, false, false, false, false, false, false, false, false, false, false, false, false, false, false, false, false, false, false, false, false, false, false, false, false, false, false, false, false, false, false, false, false]"
      - "decl f67: <74>"
      - "  retn 0"
      - "decl f68: <75>"
      - "  retn [0, 0, 0, 0, 0, 0, 0, 0]"
      - "decl f69: <76>"
      - "  retn 0"
      - "decl f70: <77>"
      - "  retn [false, false, false, false, false, false, false, false, false, false, false, false, false, false, false, false, false, false, false, false, false, false, false, false, false, false, false, false, false, false, false, false, false, false, false, false, false, false, false, false, false, false, false, false, false, false, false, false, false, false, false, false, false, false, false, false, false, false, false, false, false, false, false, false]"
      - "decl f71: <78>"
      - "  retn 0"
      - "decl f72: <79>"
      - "  retn [0, 0, 0, 0, 0, 0, 0, 0]"
      - "decl f73: <80>"
      - "  retn 0"
      - "decl f74: <81>"
      - "  retn [false, false, false, false, false, false, false, false, false, false, false, false, false, false, false, false, false, false, false, false, false, false, false, false, false, false, false, false, false, false, false, false, false, false, false, false, false, false, false, false, false, false, false, false, false, false, false, false, false, false, false, false, false, false, false, false, false, false, false, false, false, false, false, false, false, false, false, false, false, false, false, false, false, false, false, false, false, false, false, false, false, false, false, false, false, false, false, false, false, false, false, false, false, false, false, false, false, false, false, false, false, false, false, false, false, false, false, false, false, false, false, false, false, false, false, false, false, false, false, false, false, false, false, false, false, false, false, false]"
      - "decl f75: <82>"
      - "  retn 0"
      - "decl f76: <83>"
      - "  retn [0, 0, 0, 0, 0, 0, 0, 0, 0, 0, 0, 0, 0, 0, 0, 0]"
      - "decl f77: <84>"
      - "  retn 0"
      - "decl f78: <85>"
      - "  retn [false, false, false, false, false, false, false, false, false, false, false, false, false, false, false, false, false, false, false, false, false, false, false, false, false, false, false, false, false, false, false, false, false, false, false, false, false, false, false, false, false, false, false, false, false, false, false, false, false, false, false, false, false, false, false, false, false, false, false, false, false, false, false, false, false, false, false, false, false, false, false, false, false, false, false, false, false, false, false, false, false, false, false, false, false, false, false, false, false, false, false, false, false, false, false, false, false, false, false, false, false, false, false, false, false, false, false, false, false, false, false, false, false, false, false, false, false, false, false, false, false, false, false, false, false, false, false, false]"
      - "decl f79: <86>"
      - "  retn 0"
      - "decl f80: <87>"
      - "  retn [0, 0, 0, 0, 0, 0, 0, 0, 0, 0, 0, 0, 0, 0, 0, 0]"
      - "decl f81: <88>"
      - "  retn 0"
      - "decl f82: <89>"
      - "  retn [false, false, false, false, false, false, false, false]"
      - "decl f83: <90>"
      - "  retn 0"
      - "decl f84: <91>"
      - "  retn [0]"
      - "decl f85: <92>"
      - "  retn 0"
      - "decl f86: <93>"
      - "  retn [false, false, false, false, false, false, false, false]"
      - "decl f87: <94>"
      - "  retn 0"
      - "decl f88: <95>"
      - "  retn [0]"
      - "decl f89: <96>"
      - "  retn 0"
      - "decl f90: <97>"
      - "  retn [false, false, false, false, false, false, false, false, false, false, false, false, false, false, false, false]"
      - "decl f91: <98>"
      - "  retn 0"
      - "decl f92: <99>"
      - "  retn [0, 0]"
      - "decl f93: <100>"
      - "  retn 0"
      - "decl f94: <101>"
      - "  retn [false, false, false, false, false, false, false, false, false, false, false, false, false, false, false, false]"
      - "decl f95: <102>"
      - "  retn 0"
      - "decl f96: <103>"
      - "  retn [0, 0]"
      - "decl f97: <104>"
      - "  retn 0"
      - "decl f98: <105>"
      - "  retn [false, false, false, false, false, false, false, false, false, false, false, false, false, false, false, false, false, false, false, false, false, false, false, false, false, false, false, false, false, false, false, false]"
      - "decl f99: <106>"
      - "  retn 0"
      - "decl f100: <107>"
      - "  retn [0, 0, 0, 0]"
      - "decl f101: <108>"
      - "  retn 0"
      - "decl f102: <109>"
      - "  retn [false, false, false, false, false, false, false, false, false, false, false, false, false, false, false, false, false, false, false, false, false, false, false, false, false, false, false, false, false, false, false, false]"
      - "decl f103: <110>"
      - "  retn 0"
      - "decl f104: <111>"
      - "  retn [0, 0, 0, 0]"
      - "decl f105: <112>"
      - "  retn 0"
      - "decl f106: <113>"
      - "  retn [false, false, false, false, false, false, false, false, false, false, false, false, false, false, false, false, false, false, false, false, false, false, false, false, false, false, false, false, false, false, false, false, false, false, false, false, false, false, false, false, false, false, false, false, false, false, false, false, false, false, false, false, false, false, false, false, false, false, false, false, false, false, false, false]"
      - "decl f107: <114>"
      - "  retn 0"
      - "decl f108: <115>"
      - "  retn [0, 0, 0, 0, 0, 0, 0, 0]"
      - "decl f109: <116>"
      - "  retn 0"
      - "decl f110: <117>"
      - "  retn [false, false, false, false, false, false, false, false, false, false, false, false, false, false, false, false, false, false, false, false, false, false, false, false, false, false, false, false, false, false, false, false, false, false, false, false, false, false, false, false, false, false, false, false, false, false, false, false, false, false, false, false, false, false, false, false, false, false, false, false, false, false, false, false]"
      - "decl f111: <118>"
      - "  retn 0"
      - "decl f112: <119>"
      - "  retn [0, 0, 0, 0, 0, 0, 0, 0]"
      - "decl f113: <120>"
      - "  retn 0"
      - "decl f114: <121>"
      - "  retn [false, false, false, false, false, false, false, false, false, false, false, false, false, false, false, false, false, false, false, false, false, false, false, false, false, false, false, false, false, false, false, false, false, false, false, false, false, false, false, false, false, false, false, false, false, false, false, false, false, false, false, false, false, false, false, false, false, false, false, false, false, false, false, false, false, false, false, false, false, false, false, false, false, false, false, false, false, false, false, false, false, false, false, false, false, false, false, false, false, false, false, false, false, false, false, false, false, false, false, false, false, false, false, false, false, false, false, false, false, false, false, false, false, false, false, false, false, false, false, false, false, false, false, false, false, false, false, false]"
      - "decl f115: <122>"
      - "  retn 0"
      - "decl f116: <123>"
      - "  retn [0, 0, 0, 0, 0, 0, 0, 0, 0, 0, 0, 0, 0, 0, 0, 0]"
      - "decl f117: <124>"
      - "  retn 0"
      - "decl f118: <125>"
      - "  retn [false, false, false, false, false, false, false, false, false, false, false, false, false, false, false, false, false, false, false, false, false, false, false, false, false, false, false, false, false, false, false, false, false, false, false, false, false, false, false, false, false, false, false, false, false, false, false, false, false, false, false, false, false, false, false, false, false, false, false, false, false, false, false, false, false, false, false, false, false, false, false, false, false, false, false, false, false, false, false, false, false, false, false, false, false, false, false, false, false, false, false, false, false, false, false, false, false, false, false, false, false, false, false, false, false, false, false, false, false, false, false, false, false, false, false, false, false, false, false, false, false, false, false, false, false, false, false, false]"
      - "decl f119: <126>"
      - "  retn 0"
      - "decl f120: <127>"
      - "  retn [0, 0, 0, 0, 0, 0, 0, 0, 0, 0, 0, 0, 0, 0, 0, 0]"
      - "decl f121: <128>"
      - "  retn 0"
      - ""
    output:
      - input_file: input/main_field.in
        output:
          registers:
            r0:
              type: bool
              value: "false"
<<<<<<< HEAD
    initial_ast: 03eae1b8cc3607b810e5093c057fbe2efe3474b846da4ca7a7aa50a958cf7469
    imports_resolved_ast: f2a6d7204ba362c922729528f43f6f650b13c501adeabcfd9d015524067abdc3
    canonicalized_ast: f2a6d7204ba362c922729528f43f6f650b13c501adeabcfd9d015524067abdc3
    type_inferenced_ast: d911f49cf4f92d4e98b3295e762964f1ec4cf70d7b88fa526cccec9e403bcb80
=======
    initial_ast: b50ba974516c513cfe6c0228b3cfa032960f8f9c936b249fa73bb4dd9be7a947
    imports_resolved_ast: edaab3506d7cd358c7bd8f2711c7e153beccd73902cb1ea8fa22f7daf1a097a1
    canonicalized_ast: edaab3506d7cd358c7bd8f2711c7e153beccd73902cb1ea8fa22f7daf1a097a1
    type_inferenced_ast: 65fb232e6f6241a7b75f8be809ae28c4c4b275c578ef98c6034a75ff4cdcc38b
>>>>>>> 03f78d56
<|MERGE_RESOLUTION|>--- conflicted
+++ resolved
@@ -266,14 +266,7 @@
             r0:
               type: bool
               value: "false"
-<<<<<<< HEAD
-    initial_ast: 03eae1b8cc3607b810e5093c057fbe2efe3474b846da4ca7a7aa50a958cf7469
-    imports_resolved_ast: f2a6d7204ba362c922729528f43f6f650b13c501adeabcfd9d015524067abdc3
-    canonicalized_ast: f2a6d7204ba362c922729528f43f6f650b13c501adeabcfd9d015524067abdc3
-    type_inferenced_ast: d911f49cf4f92d4e98b3295e762964f1ec4cf70d7b88fa526cccec9e403bcb80
-=======
-    initial_ast: b50ba974516c513cfe6c0228b3cfa032960f8f9c936b249fa73bb4dd9be7a947
-    imports_resolved_ast: edaab3506d7cd358c7bd8f2711c7e153beccd73902cb1ea8fa22f7daf1a097a1
-    canonicalized_ast: edaab3506d7cd358c7bd8f2711c7e153beccd73902cb1ea8fa22f7daf1a097a1
-    type_inferenced_ast: 65fb232e6f6241a7b75f8be809ae28c4c4b275c578ef98c6034a75ff4cdcc38b
->>>>>>> 03f78d56
+    initial_ast: b545fb3e7fc9a687cabff5a5a30039e1463c018baebe8df79e455d08022673fb
+    imports_resolved_ast: c60cec78f5c6be6d9fd0a41873c0fd77b5dd3b436ca716f3a675b80d9917c254
+    canonicalized_ast: c60cec78f5c6be6d9fd0a41873c0fd77b5dd3b436ca716f3a675b80d9917c254
+    type_inferenced_ast: 4493defd8a76c0cd8a80c67ef04a960a4302d1fb896aa46e2343167e28ceed49