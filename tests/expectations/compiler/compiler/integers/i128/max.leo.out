---
namespace: Compile
expectation: Pass
outputs:
  - circuit:
      num_public_variables: 0
      num_private_variables: 2
      num_constraints: 2
      at: 401937c524c61a28b4fab76d7a1f85bb628850012af62362a0922610372faf92
      bt: cdf9a9cee4f2edf55111a95ae60bde9801080f6bde638a5c79273a39a2f9f7f5
      ct: 643d5437104296e21d906ecb15b2c96ad278f20cfc4af53b12bb6069bd853726
    ir:
      - "decl f0: <0>"
      - "  store &v1, ((v0), (), (), ())"
      - "  store &v3, 170141183460469231731687303715884105727"
      - "  eq &v4, v2, true"
      - "  retn v4"
      - ""
    output:
      - input_file: "../input/dummy.in"
        output:
          registers:
            r0:
              type: bool
              value: "true"
<<<<<<< HEAD
    initial_ast: f65e4ddc9a16fd87f4ff190a32ee5bc3237b26619697110354098aa79fc85001
    imports_resolved_ast: f65e4ddc9a16fd87f4ff190a32ee5bc3237b26619697110354098aa79fc85001
    canonicalized_ast: f65e4ddc9a16fd87f4ff190a32ee5bc3237b26619697110354098aa79fc85001
    type_inferenced_ast: e529b83e6a6af50a9a7cd96977ef3704c8d3c6784f43d566c55cec2397189aa2
=======
    initial_ast: 48a298fe2f4f2855ad2f9e089cfbc6749ee6f8f95f81ca9a97360f331aaae1fb
    imports_resolved_ast: 3f2ee9cdd7e8970dedaef855c9057457a90534a2c6bb8d38ef57bc60ae724120
    canonicalized_ast: 3f2ee9cdd7e8970dedaef855c9057457a90534a2c6bb8d38ef57bc60ae724120
    type_inferenced_ast: e79408512dfb626761d2966ca090b1cbf2285550f60a38f5856a5a6b513b707c
>>>>>>> 0e96bf8d
<|MERGE_RESOLUTION|>--- conflicted
+++ resolved
@@ -4,18 +4,11 @@
 outputs:
   - circuit:
       num_public_variables: 0
-      num_private_variables: 2
-      num_constraints: 2
-      at: 401937c524c61a28b4fab76d7a1f85bb628850012af62362a0922610372faf92
-      bt: cdf9a9cee4f2edf55111a95ae60bde9801080f6bde638a5c79273a39a2f9f7f5
-      ct: 643d5437104296e21d906ecb15b2c96ad278f20cfc4af53b12bb6069bd853726
-    ir:
-      - "decl f0: <0>"
-      - "  store &v1, ((v0), (), (), ())"
-      - "  store &v3, 170141183460469231731687303715884105727"
-      - "  eq &v4, v2, true"
-      - "  retn v4"
-      - ""
+      num_private_variables: 1
+      num_constraints: 1
+      at: 042610d0fd1fe6d6ac112138f8755752f44c7d2a00f1b5960574d6da5cda393f
+      bt: e97756698880ab7555a959a5fb5c6b4e15bd64612aa677adbfe2d0bd91f0a83c
+      ct: cf1cbb66a638b4860a516671fb74850e6ccf787fe6c4c8d29e9c04efe880bd05
     output:
       - input_file: "../input/dummy.in"
         output:
@@ -23,14 +16,7 @@
             r0:
               type: bool
               value: "true"
-<<<<<<< HEAD
-    initial_ast: f65e4ddc9a16fd87f4ff190a32ee5bc3237b26619697110354098aa79fc85001
-    imports_resolved_ast: f65e4ddc9a16fd87f4ff190a32ee5bc3237b26619697110354098aa79fc85001
-    canonicalized_ast: f65e4ddc9a16fd87f4ff190a32ee5bc3237b26619697110354098aa79fc85001
-    type_inferenced_ast: e529b83e6a6af50a9a7cd96977ef3704c8d3c6784f43d566c55cec2397189aa2
-=======
     initial_ast: 48a298fe2f4f2855ad2f9e089cfbc6749ee6f8f95f81ca9a97360f331aaae1fb
     imports_resolved_ast: 3f2ee9cdd7e8970dedaef855c9057457a90534a2c6bb8d38ef57bc60ae724120
     canonicalized_ast: 3f2ee9cdd7e8970dedaef855c9057457a90534a2c6bb8d38ef57bc60ae724120
-    type_inferenced_ast: e79408512dfb626761d2966ca090b1cbf2285550f60a38f5856a5a6b513b707c
->>>>>>> 0e96bf8d
+    type_inferenced_ast: e79408512dfb626761d2966ca090b1cbf2285550f60a38f5856a5a6b513b707c