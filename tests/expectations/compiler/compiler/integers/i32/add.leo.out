--- conflicted
+++ resolved
@@ -265,14 +265,7 @@
             r0:
               type: bool
               value: "true"
-<<<<<<< HEAD
-    initial_ast: 2e652730cbe1ba8362b4a2eec20bdf851c1bcc783657dfc2b9a02b714703227b
-    imports_resolved_ast: 7990b50adacba5f41cde2d87afd2273abaadf4edc97c0bc429bc9f1244992678
-    canonicalized_ast: 7990b50adacba5f41cde2d87afd2273abaadf4edc97c0bc429bc9f1244992678
-    type_inferenced_ast: 7e4030d305aff1a15388f5a95a90461233c8cb2e9b29e12b94e996b09c9c48e6
-=======
-    initial_ast: 218dfaef7f91432848dc77f4ffc59c36afccade2833ad43c41d2ff1e48da074a
-    imports_resolved_ast: efeb46ab562e366eae40c107d248d21507f99cf0a7ff26720b74fa5d2c54716e
-    canonicalized_ast: efeb46ab562e366eae40c107d248d21507f99cf0a7ff26720b74fa5d2c54716e
-    type_inferenced_ast: 72fb5a0ad208783a464b9f324354cbe58ea7318d6bd18a50c17eb8a3256b833c
->>>>>>> 03f78d56
+    initial_ast: 7b6e868c2d52363ef3352e92b24b0cfecec0e4737f85527eb7cfc94c64a176c2
+    imports_resolved_ast: e3e2864d88ab783e34efe0e53cb8402e4125c12d9792c95f97357eec93faae4b
+    canonicalized_ast: e3e2864d88ab783e34efe0e53cb8402e4125c12d9792c95f97357eec93faae4b
+    type_inferenced_ast: 5c8a1cfced20f8fda35d715f1cc1fb710db60cbd7f74fa5856c6750a3a4fe9c8