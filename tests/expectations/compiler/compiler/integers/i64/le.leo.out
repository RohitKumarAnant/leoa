--- conflicted
+++ resolved
@@ -269,14 +269,7 @@
             r0:
               type: bool
               value: "true"
-<<<<<<< HEAD
-    initial_ast: e01f153972c29deca07a2b223392f6e58aceac54049b950fce8e20e1792fe2c8
-    imports_resolved_ast: b6693ce542d85e7a76ed55290fde6bb5dffc2eaacc1fcacf385bbc770375b62f
-    canonicalized_ast: b6693ce542d85e7a76ed55290fde6bb5dffc2eaacc1fcacf385bbc770375b62f
-    type_inferenced_ast: 148ae5eaec1421985b368c1ce35ff7c6e4474c465bcab6251a24e67f6ad8f3c1
-=======
-    initial_ast: 609ee635abb2cdd227aa37aea653e732971b47c18029670659ae403726c898a7
-    imports_resolved_ast: c87319df5097f56eef2ae9a1974c0b46d0cb1d4e5e6aad4b6dfe348babe83a35
-    canonicalized_ast: c87319df5097f56eef2ae9a1974c0b46d0cb1d4e5e6aad4b6dfe348babe83a35
-    type_inferenced_ast: 56285b0d41a5e4106d088e322ccfb55f99fbf154ec76436fe94a1cdde88aa9b4
->>>>>>> d621ee72
+    initial_ast: 77ca3e7ef5d9bc64b2b0f50fc5eeb8616b2270e1fe4907e7f54aa7f65d9d11e0
+    imports_resolved_ast: e154fa3edda1384587b32486bda2ac9ac4b92a854c40c96b761e02ce84e42174
+    canonicalized_ast: e154fa3edda1384587b32486bda2ac9ac4b92a854c40c96b761e02ce84e42174
+    type_inferenced_ast: e18d5686ff9d58cc76da349183120676dd49c6c93cd96df0c05b7f05ec0bd638