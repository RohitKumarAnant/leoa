---
namespace: Compile
expectation: Pass
outputs:
  - circuit:
      num_public_variables: 0
      num_private_variables: 58
      num_constraints: 58
      at: de9049a95f25429b4fce78b1e4671c95d869165f8c564d15e7a3b07d8751c1b4
      bt: a51baf13f960f5e1b18a66d64e06d3aaebfe8f523213cb528042a6ff266bbdfb
      ct: 01bde22d4fb741f6f8503007d771bd8b644fa36dbe2a667827e6766a2b461546
    ir:
      - "decl f0: <0>"
      - "  store &v1, ((v0), (), (), ())"
      - "  ge &v5, v2, v3"
      - "  eq &v6, v5, v4"
      - "  retn v6"
      - ""
    output:
      - input_file: i8_e.in
        output:
          registers:
            r0:
              type: bool
              value: "true"
      - input_file: i8_g.in
        output:
          registers:
            r0:
              type: bool
              value: "true"
<<<<<<< HEAD
    initial_ast: 8f750753dc29dee3be596f6e9e3860087ee7de44d8f5f65e597f00dbf26cdb40
    imports_resolved_ast: 8f750753dc29dee3be596f6e9e3860087ee7de44d8f5f65e597f00dbf26cdb40
    canonicalized_ast: 8f750753dc29dee3be596f6e9e3860087ee7de44d8f5f65e597f00dbf26cdb40
    type_inferenced_ast: 053ba458cd0fab68ee026f80176e317ca345fbc630c752bc9d2a2a0ecba85c2a
=======
    initial_ast: 1e21bb732ec541ff7a980ab309747c26b105354577ff211f1dd7712f059232f5
    imports_resolved_ast: e1ef79f70d8a879ec1a82ed1f802e843123addccc285cbf95920a05abd185480
    canonicalized_ast: e1ef79f70d8a879ec1a82ed1f802e843123addccc285cbf95920a05abd185480
    type_inferenced_ast: a3aa4d8ebb1a05a1ff1e739028c3e3874009f8fdb3feb83e0619feeb446ec454
>>>>>>> 0e96bf8d
<|MERGE_RESOLUTION|>--- conflicted
+++ resolved
@@ -4,18 +4,11 @@
 outputs:
   - circuit:
       num_public_variables: 0
-      num_private_variables: 58
-      num_constraints: 58
-      at: de9049a95f25429b4fce78b1e4671c95d869165f8c564d15e7a3b07d8751c1b4
-      bt: a51baf13f960f5e1b18a66d64e06d3aaebfe8f523213cb528042a6ff266bbdfb
-      ct: 01bde22d4fb741f6f8503007d771bd8b644fa36dbe2a667827e6766a2b461546
-    ir:
-      - "decl f0: <0>"
-      - "  store &v1, ((v0), (), (), ())"
-      - "  ge &v5, v2, v3"
-      - "  eq &v6, v5, v4"
-      - "  retn v6"
-      - ""
+      num_private_variables: 57
+      num_constraints: 57
+      at: 0c041f98ae4465c405aa6cf9dfb23157cee029c4ba12162385a49d230eaea769
+      bt: a55f11270f22104142bcee90897c9d9a8463b2fa9043957f85d82725f4bb075e
+      ct: 5a4c4f077603c1f7c4b31cf17fee281ab3cb7d2a9571be40a2f3a88577759477
     output:
       - input_file: i8_e.in
         output:
@@ -29,14 +22,7 @@
             r0:
               type: bool
               value: "true"
-<<<<<<< HEAD
-    initial_ast: 8f750753dc29dee3be596f6e9e3860087ee7de44d8f5f65e597f00dbf26cdb40
-    imports_resolved_ast: 8f750753dc29dee3be596f6e9e3860087ee7de44d8f5f65e597f00dbf26cdb40
-    canonicalized_ast: 8f750753dc29dee3be596f6e9e3860087ee7de44d8f5f65e597f00dbf26cdb40
-    type_inferenced_ast: 053ba458cd0fab68ee026f80176e317ca345fbc630c752bc9d2a2a0ecba85c2a
-=======
     initial_ast: 1e21bb732ec541ff7a980ab309747c26b105354577ff211f1dd7712f059232f5
     imports_resolved_ast: e1ef79f70d8a879ec1a82ed1f802e843123addccc285cbf95920a05abd185480
     canonicalized_ast: e1ef79f70d8a879ec1a82ed1f802e843123addccc285cbf95920a05abd185480
-    type_inferenced_ast: a3aa4d8ebb1a05a1ff1e739028c3e3874009f8fdb3feb83e0619feeb446ec454
->>>>>>> 0e96bf8d
+    type_inferenced_ast: a3aa4d8ebb1a05a1ff1e739028c3e3874009f8fdb3feb83e0619feeb446ec454