--- conflicted
+++ resolved
@@ -269,14 +269,7 @@
             r0:
               type: bool
               value: "true"
-<<<<<<< HEAD
-    initial_ast: 0c3a971fe931cb136b0a3d28da34dc0ddf019ec58d1c70fc5e959cc8b6997537
-    imports_resolved_ast: 3b729080d3bd4438bce2379ff6cfbe094b2ef54d7357b616d765fa82cf6ac63c
-    canonicalized_ast: 3b729080d3bd4438bce2379ff6cfbe094b2ef54d7357b616d765fa82cf6ac63c
-    type_inferenced_ast: 70ce33fc5f4c74eed4644c9b87607b64777d754c0ea4e4da0fb7cc7b898cf154
-=======
-    initial_ast: 96ae5a54aab3473b1b05037812c9abc9a4d9e1866d1f7a39a0e1fa5a054509b0
-    imports_resolved_ast: 9631e90f1fe3a7958bb84cd321a747696dfb7ff3e7415c9a638fed4848693f84
-    canonicalized_ast: 9631e90f1fe3a7958bb84cd321a747696dfb7ff3e7415c9a638fed4848693f84
-    type_inferenced_ast: a558b44dab4a04bc4dbb4c5cf66f8fe6f2879673c9545eeb765784531eb968bd
->>>>>>> d621ee72
+    initial_ast: 437c32756acacd016e2d677125c089f4a90ff0eea4ed1422f600462a86e9d058
+    imports_resolved_ast: 284cb16b06818f70038efe2a54e370c16870ec83b00413dcf4577fe59ab0cbd6
+    canonicalized_ast: 284cb16b06818f70038efe2a54e370c16870ec83b00413dcf4577fe59ab0cbd6
+    type_inferenced_ast: fc223962a88bca8410e05fca616cc083695a713dcb7be0f90caf43f2b8422e50