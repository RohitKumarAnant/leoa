--- conflicted
+++ resolved
@@ -271,14 +271,7 @@
             r0:
               type: bool
               value: "true"
-<<<<<<< HEAD
-    initial_ast: 0c3a971fe931cb136b0a3d28da34dc0ddf019ec58d1c70fc5e959cc8b6997537
-    imports_resolved_ast: 8d56a0bb27bc6fb9fe92669ccb455b4f23af33efda3fe6353785093ec8dd0efb
-    canonicalized_ast: 8d56a0bb27bc6fb9fe92669ccb455b4f23af33efda3fe6353785093ec8dd0efb
-    type_inferenced_ast: a317b73f740764cff862e30e96120f514988c95adefe2a440efc584273c0c6bc
-=======
-    initial_ast: 437c32756acacd016e2d677125c089f4a90ff0eea4ed1422f600462a86e9d058
-    imports_resolved_ast: 284cb16b06818f70038efe2a54e370c16870ec83b00413dcf4577fe59ab0cbd6
-    canonicalized_ast: 284cb16b06818f70038efe2a54e370c16870ec83b00413dcf4577fe59ab0cbd6
-    type_inferenced_ast: fc223962a88bca8410e05fca616cc083695a713dcb7be0f90caf43f2b8422e50
->>>>>>> 03f78d56
+    initial_ast: c5d4e948a2691ace271edd24efd371eb645ceda301a106f5c41f867e3dbc1000
+    imports_resolved_ast: 142fdf0eb4f0ce35349d177537db547f8937a6f929f29f5a87b920f6c1d49c7b
+    canonicalized_ast: 142fdf0eb4f0ce35349d177537db547f8937a6f929f29f5a87b920f6c1d49c7b
+    type_inferenced_ast: 0dd4a674059c1efa954d6aac0a3246aced5fd1be953b84a375e8e297cba9332f