---
namespace: Compile
expectation: Fail
outputs:
<<<<<<< HEAD
  - "f#0: i#2: integer operation failed due to the signed integer error `Overflow`\n\nCaused by:\n    integer operation failed due to the signed integer error `Overflow`"
=======
  - "Error [ECMP0376083]: integer operation failed due to the signed integer error `Integer overflow`\n    --> compiler-test:5:15\n     |\n   5 |     const b = -a;\n     |               ^^"
>>>>>>> 866066a8
<|MERGE_RESOLUTION|>--- conflicted
+++ resolved
@@ -2,8 +2,4 @@
 namespace: Compile
 expectation: Fail
 outputs:
-<<<<<<< HEAD
-  - "f#0: i#2: integer operation failed due to the signed integer error `Overflow`\n\nCaused by:\n    integer operation failed due to the signed integer error `Overflow`"
-=======
-  - "Error [ECMP0376083]: integer operation failed due to the signed integer error `Integer overflow`\n    --> compiler-test:5:15\n     |\n   5 |     const b = -a;\n     |               ^^"
->>>>>>> 866066a8
+  - "Error [ECMP0376083]: integer operation failed due to the signed integer error `Integer overflow`\n    --> compiler-test:5:15\n     |\n   5 |     const b = -a;\n     |               ^^"