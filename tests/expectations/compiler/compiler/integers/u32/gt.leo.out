--- conflicted
+++ resolved
@@ -4,18 +4,11 @@
 outputs:
   - circuit:
       num_public_variables: 0
-      num_private_variables: 226
-      num_constraints: 226
-      at: 5a81f46d87f44db5996724a0b22761d0fa4e8909eafc8e474a92b52430b8cfad
-      bt: 70b369769d3801031f90ec022ea0b7a626b40ee9f72e89f9bf3b4e5d75ded22d
-      ct: 5c4c29895605623daa2d6c270ec8a463882fc2900921961ca3a9d73ef91dbc16
-    ir:
-      - "decl f0: <0>"
-      - "  store &v1, ((v0), (), (), ())"
-      - "  gt &v5, v2, v3"
-      - "  eq &v6, v5, v4"
-      - "  assert v6"
-      - ""
+      num_private_variables: 225
+      num_constraints: 225
+      at: 63019ae9d78e708c481c3ed306a9fb7e5a4ddc8db20d1a2a48e2e161aca53542
+      bt: 3a99f6fa32ac0358a66ac53d0cef7af442097730b5f56ec8f8d9974108f25215
+      ct: d7067f500143a40e015fd1f4447a4ea5b9ee6ebdf007e08be51772a8a2b672c3
     output:
       - input_file: u32_g.in
         output:
@@ -23,14 +16,7 @@
       - input_file: u32_f.in
         output:
           registers: {}
-<<<<<<< HEAD
-    initial_ast: ea9b09c3639365163c26899b678f5d10508d34301678db93ee10cc3dba413f0d
-    imports_resolved_ast: ea9b09c3639365163c26899b678f5d10508d34301678db93ee10cc3dba413f0d
-    canonicalized_ast: 721f1ae4284b02a2d7e053990f1356f978568efa743e7cdca7411e18cef5be31
-    type_inferenced_ast: e234e5a3d36db695180e78dea18539e68422006806e56820284f23e08387b8ba
-=======
     initial_ast: ce24730aad7178331b88c496a8acbb95da355169193369d49801fc9eac092371
     imports_resolved_ast: 913244c5c27e5f4c9396372e32494804ddec51ff2e275b0796a0e946a06d900f
     canonicalized_ast: 36b952bdc320a561c964b36e289ff53196ce4275b5074eed292e395b0f03cf4a
-    type_inferenced_ast: 07e721e8f19c97c03b7ec06e03dac3853859793ef790a2f9ad32c3088b9f7933
->>>>>>> 0e96bf8d
+    type_inferenced_ast: 07e721e8f19c97c03b7ec06e03dac3853859793ef790a2f9ad32c3088b9f7933