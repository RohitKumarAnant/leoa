---
namespace: Compile
expectation: Pass
outputs:
  - circuit:
      num_public_variables: 0
      num_private_variables: 385
      num_constraints: 386
      at: ded0e0cd07a87fb7756c5b09e35f8e05309d4f4cbcf0351c95bcbee9fc4e4901
      bt: c589c573d5d59147c9947d6d03769a4fe4b44fbf3f269b90863c2a165c282f8c
      ct: 6d487c5755b6ac3c7bc4b0044f2f36a6925917a727d08bc572eff136478b74d6
    ir:
      - "decl f0: <0>"
      - "  store &v1, ((v0), (), (), ())"
      - "  sub &v5, v2, v3"
      - "  eq &v6, v5, v4"
      - "  retn v6"
      - "decl f1: <7>"
      - "  retn [false, false, false, false, false, false, false, false, false, false, false, false, false, false, false, false, false, false, false, false, false, false, false, false, false, false, false, false, false, false, false, false, false, false, false, false, false, false, false, false, false, false, false, false, false, false, false, false, false, false, false, false, false, false, false, false, false, false, false, false, false, false, false, false, false, false, false, false, false, false, false, false, false, false, false, false, false, false, false, false, false, false, false, false, false, false, false, false, false, false, false, false, false, false, false, false, false, false, false, false, false, false, false, false, false, false, false, false, false, false, false, false, false, false, false, false, false, false, false, false, false, false, false, false, false, false, false, false, false, false, false, false, false, false, false, false, false, false, false, false, false, false, false, false, false, false, false, false, false, false, false, false, false, false, false, false, false, false, false, false, false, false, false, false, false, false, false, false, false, false, false, false, false, false, false, false, false, false, false, false, false, false, false, false, false, false, false, false, false, false, false, false, false, false, false, false, false, false, false, false, false, false, false, false, false, false, false, false, false, false, false, false, false, false, false, false, false, false, false, false, false, false, false, false, false, false, false, false, false, false, false, false, false, false, false, false, false, false, false, false, false, false, false, false, false, false, false, false, false, false, false, false, false, false, false, false]"
      - "decl f2: <8>"
      - "  retn aleo1qnr4dkkvkgfqph0vzc3y6z2eu975wnpz2925ntjccd5cfqxtyu8sta57j8"
      - "decl f3: <9>"
      - "  retn [0, 0, 0, 0, 0, 0, 0, 0, 0, 0, 0, 0, 0, 0, 0, 0, 0, 0, 0, 0, 0, 0, 0, 0, 0, 0, 0, 0, 0, 0, 0, 0]"
      - "decl f4: <10>"
      - "  retn aleo1qnr4dkkvkgfqph0vzc3y6z2eu975wnpz2925ntjccd5cfqxtyu8sta57j8"
      - "decl f5: <11>"
      - "  retn [false, false, false, false, false, false, false, false, false, false, false, false, false, false, false, false, false, false, false, false, false, false, false, false, false, false, false, false, false, false, false, false, false, false, false, false, false, false, false, false, false, false, false, false, false, false, false, false, false, false, false, false, false, false, false, false, false, false, false, false, false, false, false, false, false, false, false, false, false, false, false, false, false, false, false, false, false, false, false, false, false, false, false, false, false, false, false, false, false, false, false, false, false, false, false, false, false, false, false, false, false, false, false, false, false, false, false, false, false, false, false, false, false, false, false, false, false, false, false, false, false, false, false, false, false, false, false, false, false, false, false, false, false, false, false, false, false, false, false, false, false, false, false, false, false, false, false, false, false, false, false, false, false, false, false, false, false, false, false, false, false, false, false, false, false, false, false, false, false, false, false, false, false, false, false, false, false, false, false, false, false, false, false, false, false, false, false, false, false, false, false, false, false, false, false, false, false, false, false, false, false, false, false, false, false, false, false, false, false, false, false, false, false, false, false, false, false, false, false, false, false, false, false, false, false, false, false, false, false, false, false, false, false, false, false, false, false, false, false, false, false, false, false, false, false, false, false, false, false, false, false, false, false, false, false, false]"
      - "decl f6: <12>"
      - "  retn aleo1qnr4dkkvkgfqph0vzc3y6z2eu975wnpz2925ntjccd5cfqxtyu8sta57j8"
      - "decl f7: <13>"
      - "  retn [0, 0, 0, 0, 0, 0, 0, 0, 0, 0, 0, 0, 0, 0, 0, 0, 0, 0, 0, 0, 0, 0, 0, 0, 0, 0, 0, 0, 0, 0, 0, 0]"
      - "decl f8: <14>"
      - "  retn aleo1qnr4dkkvkgfqph0vzc3y6z2eu975wnpz2925ntjccd5cfqxtyu8sta57j8"
      - "decl f9: <15>"
      - "  retn [false]"
      - "decl f10: <16>"
      - "  retn false"
      - "decl f11: <17>"
      - "  retn [0]"
      - "decl f12: <18>"
      - "  retn false"
      - "decl f13: <19>"
      - "  retn [false]"
      - "decl f14: <20>"
      - "  retn false"
      - "decl f15: <21>"
      - "  retn [0]"
      - "decl f16: <22>"
      - "  retn false"
      - "decl f17: <23>"
      - "  retn [false, false, false, false, false, false, false, false, false, false, false, false, false, false, false, false, false, false, false, false, false, false, false, false, false, false, false, false, false, false, false, false, false, false, false, false, false, false, false, false, false, false, false, false, false, false, false, false, false, false, false, false, false, false, false, false, false, false, false, false, false, false, false, false, false, false, false, false, false, false, false, false, false, false, false, false, false, false, false, false, false, false, false, false, false, false, false, false, false, false, false, false, false, false, false, false, false, false, false, false, false, false, false, false, false, false, false, false, false, false, false, false, false, false, false, false, false, false, false, false, false, false, false, false, false, false, false, false, false, false, false, false, false, false, false, false, false, false, false, false, false, false, false, false, false, false, false, false, false, false, false, false, false, false, false, false, false, false, false, false, false, false, false, false, false, false, false, false, false, false, false, false, false, false, false, false, false, false, false, false, false, false, false, false, false, false, false, false, false, false, false, false, false, false, false, false, false, false, false, false, false, false, false, false, false, false, false, false, false, false, false, false, false, false, false, false, false, false, false, false, false, false, false, false, false, false, false, false, false, false, false, false, false, false, false, false, false, false, false, false, false, false, false, false, false, false, false, false, false, false, false, false, false]"
      - "decl f18: <24>"
      - "  retn 'a'"
      - "decl f19: <25>"
      - "  retn [0, 0, 0, 0, 0, 0, 0, 0, 0, 0, 0, 0, 0, 0, 0, 0, 0, 0, 0, 0, 0, 0, 0, 0, 0, 0, 0, 0, 0, 0, 0, 0]"
      - "decl f20: <26>"
      - "  retn 'a'"
      - "decl f21: <27>"
      - "  retn [false, false, false, false, false, false, false, false, false, false, false, false, false, false, false, false, false, false, false, false, false, false, false, false, false, false, false, false, false, false, false, false, false, false, false, false, false, false, false, false, false, false, false, false, false, false, false, false, false, false, false, false, false, false, false, false, false, false, false, false, false, false, false, false, false, false, false, false, false, false, false, false, false, false, false, false, false, false, false, false, false, false, false, false, false, false, false, false, false, false, false, false, false, false, false, false, false, false, false, false, false, false, false, false, false, false, false, false, false, false, false, false, false, false, false, false, false, false, false, false, false, false, false, false, false, false, false, false, false, false, false, false, false, false, false, false, false, false, false, false, false, false, false, false, false, false, false, false, false, false, false, false, false, false, false, false, false, false, false, false, false, false, false, false, false, false, false, false, false, false, false, false, false, false, false, false, false, false, false, false, false, false, false, false, false, false, false, false, false, false, false, false, false, false, false, false, false, false, false, false, false, false, false, false, false, false, false, false, false, false, false, false, false, false, false, false, false, false, false, false, false, false, false, false, false, false, false, false, false, false, false, false, false, false, false, false, false, false, false, false, false, false, false, false, false, false, false, false, false, false, false, false, false]"
      - "decl f22: <28>"
      - "  retn 'a'"
      - "decl f23: <29>"
      - "  retn [0, 0, 0, 0, 0, 0, 0, 0, 0, 0, 0, 0, 0, 0, 0, 0, 0, 0, 0, 0, 0, 0, 0, 0, 0, 0, 0, 0, 0, 0, 0, 0]"
      - "decl f24: <30>"
      - "  retn 'a'"
      - "decl f25: <31>"
      - "  retn [false, false, false, false, false, false, false, false, false, false, false, false, false, false, false, false, false, false, false, false, false, false, false, false, false, false, false, false, false, false, false, false, false, false, false, false, false, false, false, false, false, false, false, false, false, false, false, false, false, false, false, false, false, false, false, false, false, false, false, false, false, false, false, false, false, false, false, false, false, false, false, false, false, false, false, false, false, false, false, false, false, false, false, false, false, false, false, false, false, false, false, false, false, false, false, false, false, false, false, false, false, false, false, false, false, false, false, false, false, false, false, false, false, false, false, false, false, false, false, false, false, false, false, false, false, false, false, false, false, false, false, false, false, false, false, false, false, false, false, false, false, false, false, false, false, false, false, false, false, false, false, false, false, false, false, false, false, false, false, false, false, false, false, false, false, false, false, false, false, false, false, false, false, false, false, false, false, false, false, false, false, false, false, false, false, false, false, false, false, false, false, false, false, false, false, false, false, false, false, false, false, false, false, false, false, false, false, false, false, false, false, false, false, false, false, false, false, false, false, false, false, false, false, false, false, false, false, false, false, false, false, false, false, false, false, false, false, false, false, false, false, false, false, false, false, false, false, false, false, false, false, false, false]"
      - "decl f26: <32>"
      - "  retn []"
      - "decl f27: <33>"
      - "  retn [0, 0, 0, 0, 0, 0, 0, 0, 0, 0, 0, 0, 0, 0, 0, 0, 0, 0, 0, 0, 0, 0, 0, 0, 0, 0, 0, 0, 0, 0, 0, 0]"
      - "decl f28: <34>"
      - "  retn []"
      - "decl f29: <35>"
      - "  retn [false, false, false, false, false, false, false, false, false, false, false, false, false, false, false, false, false, false, false, false, false, false, false, false, false, false, false, false, false, false, false, false, false, false, false, false, false, false, false, false, false, false, false, false, false, false, false, false, false, false, false, false, false, false, false, false, false, false, false, false, false, false, false, false, false, false, false, false, false, false, false, false, false, false, false, false, false, false, false, false, false, false, false, false, false, false, false, false, false, false, false, false, false, false, false, false, false, false, false, false, false, false, false, false, false, false, false, false, false, false, false, false, false, false, false, false, false, false, false, false, false, false, false, false, false, false, false, false, false, false, false, false, false, false, false, false, false, false, false, false, false, false, false, false, false, false, false, false, false, false, false, false, false, false, false, false, false, false, false, false, false, false, false, false, false, false, false, false, false, false, false, false, false, false, false, false, false, false, false, false, false, false, false, false, false, false, false, false, false, false, false, false, false, false, false, false, false, false, false, false, false, false, false, false, false, false, false, false, false, false, false, false, false, false, false, false, false, false, false, false, false, false, false, false, false, false, false, false, false, false, false, false, false, false, false, false, false, false, false, false, false, false, false, false, false, false, false, false, false, false, false, false, false]"
      - "decl f30: <36>"
      - "  retn []"
      - "decl f31: <37>"
      - "  retn [0, 0, 0, 0, 0, 0, 0, 0, 0, 0, 0, 0, 0, 0, 0, 0, 0, 0, 0, 0, 0, 0, 0, 0, 0, 0, 0, 0, 0, 0, 0, 0]"
      - "decl f32: <38>"
      - "  retn []"
      - "decl f33: <39>"
      - "  retn [false, false, false, false, false, false, false, false, false, false, false, false, false, false, false, false, false, false, false, false, false, false, false, false, false, false, false, false, false, false, false, false, false, false, false, false, false, false, false, false, false, false, false, false, false, false, false, false, false, false, false, false, false, false, false, false, false, false, false, false, false, false, false, false, false, false, false, false, false, false, false, false, false, false, false, false, false, false, false, false, false, false, false, false, false, false, false, false, false, false, false, false, false, false, false, false, false, false, false, false, false, false, false, false, false, false, false, false, false, false, false, false, false, false, false, false, false, false, false, false, false, false, false, false, false, false, false, false, false, false, false, false, false, false, false, false, false, false, false, false, false, false, false, false, false, false, false, false, false, false, false, false, false, false, false, false, false, false, false, false, false, false, false, false, false, false, false, false, false, false, false, false, false, false, false, false, false, false, false, false, false, false, false, false, false, false, false, false, false, false, false, false, false, false, false, false, false, false, false, false, false, false, false, false, false, false, false, false, false, false, false, false, false, false, false, false, false, false, false, false, false, false, false, false, false, false, false, false, false, false, false, false, false, false, false, false, false, false, false, false, false, false, false, false, false, false, false, false, false, false, false, false, false, false, false, false, false, false, false, false, false, false, false, false, false, false, false, false, false, false, false, false, false, false, false, false, false, false, false, false, false, false, false, false, false, false, false, false, false, false, false, false, false, false, false, false, false, false, false, false, false, false, false, false, false, false, false, false, false, false, false, false, false, false, false, false, false, false, false, false, false, false, false, false, false, false, false, false, false, false, false, false, false, false, false, false, false, false, false, false, false, false, false, false, false, false, false, false, false, false, false, false, false, false, false, false, false, false, false, false, false, false, false, false, false, false, false, false, false, false, false, false, false, false, false, false, false, false, false, false, false, false, false, false, false, false, false, false, false, false, false, false, false, false, false, false, false, false, false, false, false, false, false, false, false, false, false, false, false, false, false, false, false, false, false, false, false, false, false, false, false, false, false, false, false, false, false, false, false, false, false, false, false, false, false, false, false, false, false, false, false, false, false, false, false, false, false, false, false, false, false, false, false, false, false, false, false, false, false, false, false, false, false, false, false, false, false, false, false, false, false, false, false, false, false, false, false, false, false, false, false, false, false, false, false, false, false, false, false, false, false, false, false, false, false, false, false, false, false, false, false, false, false, false, false, false]"
      - "decl f34: <40>"
      - "  retn []group"
      - "decl f35: <41>"
      - "  retn [0, 0, 0, 0, 0, 0, 0, 0, 0, 0, 0, 0, 0, 0, 0, 0, 0, 0, 0, 0, 0, 0, 0, 0, 0, 0, 0, 0, 0, 0, 0, 0, 0, 0, 0, 0, 0, 0, 0, 0, 0, 0, 0, 0, 0, 0, 0, 0, 0, 0, 0, 0, 0, 0, 0, 0, 0, 0, 0, 0, 0, 0, 0, 0]"
      - "decl f36: <42>"
      - "  retn []group"
      - "decl f37: <43>"
      - "  retn [false, false, false, false, false, false, false, false, false, false, false, false, false, false, false, false, false, false, false, false, false, false, false, false, false, false, false, false, false, false, false, false, false, false, false, false, false, false, false, false, false, false, false, false, false, false, false, false, false, false, false, false, false, false, false, false, false, false, false, false, false, false, false, false, false, false, false, false, false, false, false, false, false, false, false, false, false, false, false, false, false, false, false, false, false, false, false, false, false, false, false, false, false, false, false, false, false, false, false, false, false, false, false, false, false, false, false, false, false, false, false, false, false, false, false, false, false, false, false, false, false, false, false, false, false, false, false, false, false, false, false, false, false, false, false, false, false, false, false, false, false, false, false, false, false, false, false, false, false, false, false, false, false, false, false, false, false, false, false, false, false, false, false, false, false, false, false, false, false, false, false, false, false, false, false, false, false, false, false, false, false, false, false, false, false, false, false, false, false, false, false, false, false, false, false, false, false, false, false, false, false, false, false, false, false, false, false, false, false, false, false, false, false, false, false, false, false, false, false, false, false, false, false, false, false, false, false, false, false, false, false, false, false, false, false, false, false, false, false, false, false, false, false, false, false, false, false, false, false, false, false, false, false, false, false, false, false, false, false, false, false, false, false, false, false, false, false, false, false, false, false, false, false, false, false, false, false, false, false, false, false, false, false, false, false, false, false, false, false, false, false, false, false, false, false, false, false, false, false, false, false, false, false, false, false, false, false, false, false, false, false, false, false, false, false, false, false, false, false, false, false, false, false, false, false, false, false, false, false, false, false, false, false, false, false, false, false, false, false, false, false, false, false, false, false, false, false, false, false, false, false, false, false, false, false, false, false, false, false, false, false, false, false, false, false, false, false, false, false, false, false, false, false, false, false, false, false, false, false, false, false, false, false, false, false, false, false, false, false, false, false, false, false, false, false, false, false, false, false, false, false, false, false, false, false, false, false, false, false, false, false, false, false, false, false, false, false, false, false, false, false, false, false, false, false, false, false, false, false, false, false, false, false, false, false, false, false, false, false, false, false, false, false, false, false, false, false, false, false, false, false, false, false, false, false, false, false, false, false, false, false, false, false, false, false, false, false, false, false, false, false, false, false, false, false, false, false, false, false, false, false, false, false, false, false, false, false, false, false, false, false, false, false, false, false, false, false, false, false, false, false, false, false, false, false, false]"
      - "decl f38: <44>"
      - "  retn []group"
      - "decl f39: <45>"
      - "  retn [0, 0, 0, 0, 0, 0, 0, 0, 0, 0, 0, 0, 0, 0, 0, 0, 0, 0, 0, 0, 0, 0, 0, 0, 0, 0, 0, 0, 0, 0, 0, 0, 0, 0, 0, 0, 0, 0, 0, 0, 0, 0, 0, 0, 0, 0, 0, 0, 0, 0, 0, 0, 0, 0, 0, 0, 0, 0, 0, 0, 0, 0, 0, 0]"
      - "decl f40: <46>"
      - "  retn []group"
      - "decl f41: <47>"
      - "  retn [false, false, false, false, false, false, false, false]"
      - "decl f42: <48>"
      - "  retn 0"
      - "decl f43: <49>"
      - "  retn [0]"
      - "decl f44: <50>"
      - "  retn 0"
      - "decl f45: <51>"
      - "  retn [false, false, false, false, false, false, false, false]"
      - "decl f46: <52>"
      - "  retn 0"
      - "decl f47: <53>"
      - "  retn [0]"
      - "decl f48: <54>"
      - "  retn 0"
      - "decl f49: <55>"
      - "  retn [false, false, false, false, false, false, false, false, false, false, false, false, false, false, false, false]"
      - "decl f50: <56>"
      - "  retn 0"
      - "decl f51: <57>"
      - "  retn [0, 0]"
      - "decl f52: <58>"
      - "  retn 0"
      - "decl f53: <59>"
      - "  retn [false, false, false, false, false, false, false, false, false, false, false, false, false, false, false, false]"
      - "decl f54: <60>"
      - "  retn 0"
      - "decl f55: <61>"
      - "  retn [0, 0]"
      - "decl f56: <62>"
      - "  retn 0"
      - "decl f57: <63>"
      - "  retn [false, false, false, false, false, false, false, false, false, false, false, false, false, false, false, false, false, false, false, false, false, false, false, false, false, false, false, false, false, false, false, false]"
      - "decl f58: <64>"
      - "  retn 0"
      - "decl f59: <65>"
      - "  retn [0, 0, 0, 0]"
      - "decl f60: <66>"
      - "  retn 0"
      - "decl f61: <67>"
      - "  retn [false, false, false, false, false, false, false, false, false, false, false, false, false, false, false, false, false, false, false, false, false, false, false, false, false, false, false, false, false, false, false, false]"
      - "decl f62: <68>"
      - "  retn 0"
      - "decl f63: <69>"
      - "  retn [0, 0, 0, 0]"
      - "decl f64: <70>"
      - "  retn 0"
      - "decl f65: <71>"
      - "  retn [false, false, false, false, false, false, false, false, false, false, false, false, false, false, false, false, false, false, false, false, false, false, false, false, false, false, false, false, false, false, false, false, false, false, false, false, false, false, false, false, false, false, false, false, false, false, false, false, false, false, false, false, false, false, false, false, false, false, false, false, false, false, false, false]"
      - "decl f66: <72>"
      - "  retn 0"
      - "decl f67: <73>"
      - "  retn [0, 0, 0, 0, 0, 0, 0, 0]"
      - "decl f68: <74>"
      - "  retn 0"
      - "decl f69: <75>"
      - "  retn [false, false, false, false, false, false, false, false, false, false, false, false, false, false, false, false, false, false, false, false, false, false, false, false, false, false, false, false, false, false, false, false, false, false, false, false, false, false, false, false, false, false, false, false, false, false, false, false, false, false, false, false, false, false, false, false, false, false, false, false, false, false, false, false]"
      - "decl f70: <76>"
      - "  retn 0"
      - "decl f71: <77>"
      - "  retn [0, 0, 0, 0, 0, 0, 0, 0]"
      - "decl f72: <78>"
      - "  retn 0"
      - "decl f73: <79>"
      - "  retn [false, false, false, false, false, false, false, false, false, false, false, false, false, false, false, false, false, false, false, false, false, false, false, false, false, false, false, false, false, false, false, false, false, false, false, false, false, false, false, false, false, false, false, false, false, false, false, false, false, false, false, false, false, false, false, false, false, false, false, false, false, false, false, false, false, false, false, false, false, false, false, false, false, false, false, false, false, false, false, false, false, false, false, false, false, false, false, false, false, false, false, false, false, false, false, false, false, false, false, false, false, false, false, false, false, false, false, false, false, false, false, false, false, false, false, false, false, false, false, false, false, false, false, false, false, false, false, false]"
      - "decl f74: <80>"
      - "  retn 0"
      - "decl f75: <81>"
      - "  retn [0, 0, 0, 0, 0, 0, 0, 0, 0, 0, 0, 0, 0, 0, 0, 0]"
      - "decl f76: <82>"
      - "  retn 0"
      - "decl f77: <83>"
      - "  retn [false, false, false, false, false, false, false, false, false, false, false, false, false, false, false, false, false, false, false, false, false, false, false, false, false, false, false, false, false, false, false, false, false, false, false, false, false, false, false, false, false, false, false, false, false, false, false, false, false, false, false, false, false, false, false, false, false, false, false, false, false, false, false, false, false, false, false, false, false, false, false, false, false, false, false, false, false, false, false, false, false, false, false, false, false, false, false, false, false, false, false, false, false, false, false, false, false, false, false, false, false, false, false, false, false, false, false, false, false, false, false, false, false, false, false, false, false, false, false, false, false, false, false, false, false, false, false, false]"
      - "decl f78: <84>"
      - "  retn 0"
      - "decl f79: <85>"
      - "  retn [0, 0, 0, 0, 0, 0, 0, 0, 0, 0, 0, 0, 0, 0, 0, 0]"
      - "decl f80: <86>"
      - "  retn 0"
      - "decl f81: <87>"
      - "  retn [false, false, false, false, false, false, false, false]"
      - "decl f82: <88>"
      - "  retn 0"
      - "decl f83: <89>"
      - "  retn [0]"
      - "decl f84: <90>"
      - "  retn 0"
      - "decl f85: <91>"
      - "  retn [false, false, false, false, false, false, false, false]"
      - "decl f86: <92>"
      - "  retn 0"
      - "decl f87: <93>"
      - "  retn [0]"
      - "decl f88: <94>"
      - "  retn 0"
      - "decl f89: <95>"
      - "  retn [false, false, false, false, false, false, false, false, false, false, false, false, false, false, false, false]"
      - "decl f90: <96>"
      - "  retn 0"
      - "decl f91: <97>"
      - "  retn [0, 0]"
      - "decl f92: <98>"
      - "  retn 0"
      - "decl f93: <99>"
      - "  retn [false, false, false, false, false, false, false, false, false, false, false, false, false, false, false, false]"
      - "decl f94: <100>"
      - "  retn 0"
      - "decl f95: <101>"
      - "  retn [0, 0]"
      - "decl f96: <102>"
      - "  retn 0"
      - "decl f97: <103>"
      - "  retn [false, false, false, false, false, false, false, false, false, false, false, false, false, false, false, false, false, false, false, false, false, false, false, false, false, false, false, false, false, false, false, false]"
      - "decl f98: <104>"
      - "  retn 0"
      - "decl f99: <105>"
      - "  retn [0, 0, 0, 0]"
      - "decl f100: <106>"
      - "  retn 0"
      - "decl f101: <107>"
      - "  retn [false, false, false, false, false, false, false, false, false, false, false, false, false, false, false, false, false, false, false, false, false, false, false, false, false, false, false, false, false, false, false, false]"
      - "decl f102: <108>"
      - "  retn 0"
      - "decl f103: <109>"
      - "  retn [0, 0, 0, 0]"
      - "decl f104: <110>"
      - "  retn 0"
      - "decl f105: <111>"
      - "  retn [false, false, false, false, false, false, false, false, false, false, false, false, false, false, false, false, false, false, false, false, false, false, false, false, false, false, false, false, false, false, false, false, false, false, false, false, false, false, false, false, false, false, false, false, false, false, false, false, false, false, false, false, false, false, false, false, false, false, false, false, false, false, false, false]"
      - "decl f106: <112>"
      - "  retn 0"
      - "decl f107: <113>"
      - "  retn [0, 0, 0, 0, 0, 0, 0, 0]"
      - "decl f108: <114>"
      - "  retn 0"
      - "decl f109: <115>"
      - "  retn [false, false, false, false, false, false, false, false, false, false, false, false, false, false, false, false, false, false, false, false, false, false, false, false, false, false, false, false, false, false, false, false, false, false, false, false, false, false, false, false, false, false, false, false, false, false, false, false, false, false, false, false, false, false, false, false, false, false, false, false, false, false, false, false]"
      - "decl f110: <116>"
      - "  retn 0"
      - "decl f111: <117>"
      - "  retn [0, 0, 0, 0, 0, 0, 0, 0]"
      - "decl f112: <118>"
      - "  retn 0"
      - "decl f113: <119>"
      - "  retn [false, false, false, false, false, false, false, false, false, false, false, false, false, false, false, false, false, false, false, false, false, false, false, false, false, false, false, false, false, false, false, false, false, false, false, false, false, false, false, false, false, false, false, false, false, false, false, false, false, false, false, false, false, false, false, false, false, false, false, false, false, false, false, false, false, false, false, false, false, false, false, false, false, false, false, false, false, false, false, false, false, false, false, false, false, false, false, false, false, false, false, false, false, false, false, false, false, false, false, false, false, false, false, false, false, false, false, false, false, false, false, false, false, false, false, false, false, false, false, false, false, false, false, false, false, false, false, false]"
      - "decl f114: <120>"
      - "  retn 0"
      - "decl f115: <121>"
      - "  retn [0, 0, 0, 0, 0, 0, 0, 0, 0, 0, 0, 0, 0, 0, 0, 0]"
      - "decl f116: <122>"
      - "  retn 0"
      - "decl f117: <123>"
      - "  retn [false, false, false, false, false, false, false, false, false, false, false, false, false, false, false, false, false, false, false, false, false, false, false, false, false, false, false, false, false, false, false, false, false, false, false, false, false, false, false, false, false, false, false, false, false, false, false, false, false, false, false, false, false, false, false, false, false, false, false, false, false, false, false, false, false, false, false, false, false, false, false, false, false, false, false, false, false, false, false, false, false, false, false, false, false, false, false, false, false, false, false, false, false, false, false, false, false, false, false, false, false, false, false, false, false, false, false, false, false, false, false, false, false, false, false, false, false, false, false, false, false, false, false, false, false, false, false, false]"
      - "decl f118: <124>"
      - "  retn 0"
      - "decl f119: <125>"
      - "  retn [0, 0, 0, 0, 0, 0, 0, 0, 0, 0, 0, 0, 0, 0, 0, 0]"
      - "decl f120: <126>"
      - "  retn 0"
      - ""
    output:
      - input_file: u64_f.in
        output:
          registers:
            r0:
              type: bool
              value: "true"
<<<<<<< HEAD
    initial_ast: 3a415f958404b12d67e1ec38550eb95735a1617ba0fd782c9fb448781ad9eee6
    imports_resolved_ast: 7a01244ec4a03d5a48b9c1d5e24d8647c2c8bf47729dd781f84b88e8c8f3ac64
    canonicalized_ast: 7a01244ec4a03d5a48b9c1d5e24d8647c2c8bf47729dd781f84b88e8c8f3ac64
    type_inferenced_ast: 7175c8b9a7131aa1ea876a4e1745e781e3f32e9799345d3949e9cb942e82ebed
=======
    initial_ast: 56f70fe6bbb1ed66ab3e681013a21ef3d5635c963bddcc30be30257d1f37c39c
    imports_resolved_ast: 35161ff701cad12577bbd0c6dcc7d94c4139feca0a5ac9402e841e7b298f6968
    canonicalized_ast: 35161ff701cad12577bbd0c6dcc7d94c4139feca0a5ac9402e841e7b298f6968
    type_inferenced_ast: 4592d559b1e733e14a2daea4eaa3bf9026db94296c5a33989e3e16809e788b9e
>>>>>>> d621ee72
<|MERGE_RESOLUTION|>--- conflicted
+++ resolved
@@ -263,14 +263,7 @@
             r0:
               type: bool
               value: "true"
-<<<<<<< HEAD
-    initial_ast: 3a415f958404b12d67e1ec38550eb95735a1617ba0fd782c9fb448781ad9eee6
-    imports_resolved_ast: 7a01244ec4a03d5a48b9c1d5e24d8647c2c8bf47729dd781f84b88e8c8f3ac64
-    canonicalized_ast: 7a01244ec4a03d5a48b9c1d5e24d8647c2c8bf47729dd781f84b88e8c8f3ac64
-    type_inferenced_ast: 7175c8b9a7131aa1ea876a4e1745e781e3f32e9799345d3949e9cb942e82ebed
-=======
-    initial_ast: 56f70fe6bbb1ed66ab3e681013a21ef3d5635c963bddcc30be30257d1f37c39c
-    imports_resolved_ast: 35161ff701cad12577bbd0c6dcc7d94c4139feca0a5ac9402e841e7b298f6968
-    canonicalized_ast: 35161ff701cad12577bbd0c6dcc7d94c4139feca0a5ac9402e841e7b298f6968
-    type_inferenced_ast: 4592d559b1e733e14a2daea4eaa3bf9026db94296c5a33989e3e16809e788b9e
->>>>>>> d621ee72
+    initial_ast: 93d45c43267b9ea8b615cade838d33d00f436c2690c126b2cab57efeff46295b
+    imports_resolved_ast: 604b0a0781f90ddab32bcdd011f68e19e0cb85682c2bbb8a542c2f539c3d836f
+    canonicalized_ast: 604b0a0781f90ddab32bcdd011f68e19e0cb85682c2bbb8a542c2f539c3d836f
+    type_inferenced_ast: e321bc2cc0f536e162e7f01f47e7cfa98ea136a30340344130d5725571da0f1f