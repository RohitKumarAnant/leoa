---
namespace: Compile
expectation: Pass
outputs:
  - circuit:
      num_public_variables: 0
      num_private_variables: 49
      num_constraints: 50
      at: 845d56ed761fe6c69613e4d3e58df1269871c3f9cba40a80d28f8739ca0d3674
      bt: 91be66b3ee233bba074ef6ea167306aa2d686b98f1fc0cda4652260a35c5fd84
      ct: 0667fe0d47351be7d1e55c07812aa959f03ebefbe37b4b0ba8a3cdb456bee17b
    ir:
      - "decl f0: <0>"
      - "  store &v1, ((v0), (), (), ())"
      - "  add &v5, v2, v3"
      - "  eq &v6, v5, v4"
      - "  retn v6"
      - ""
    output:
      - input_file: u8.in
        output:
          registers:
            r0:
              type: bool
              value: "true"
<<<<<<< HEAD
    initial_ast: 117a9fda787ecc307f40249ec781cfbd4ec88adf1cda3368e9d4e082a959f90d
    imports_resolved_ast: 117a9fda787ecc307f40249ec781cfbd4ec88adf1cda3368e9d4e082a959f90d
    canonicalized_ast: 117a9fda787ecc307f40249ec781cfbd4ec88adf1cda3368e9d4e082a959f90d
    type_inferenced_ast: 14081f2dfc44723f3712f0c995f51622765221f978208752aab58c31e9d4a081
=======
    initial_ast: 9dea438cfe465dadf7fdeed3bbddd7e382f583f3f6ba99e9402fede4ba47a442
    imports_resolved_ast: 56c28910540e5e3ad4380a3722ba0c6bc48eca2664fec7ec8925081c17b7c1b9
    canonicalized_ast: 56c28910540e5e3ad4380a3722ba0c6bc48eca2664fec7ec8925081c17b7c1b9
    type_inferenced_ast: 562bdd7d90f80b9e6b3813f99e4b03feb3b1f184095dabc65cf705bfecfdaefa
>>>>>>> 0e96bf8d
<|MERGE_RESOLUTION|>--- conflicted
+++ resolved
@@ -4,18 +4,11 @@
 outputs:
   - circuit:
       num_public_variables: 0
-      num_private_variables: 49
-      num_constraints: 50
-      at: 845d56ed761fe6c69613e4d3e58df1269871c3f9cba40a80d28f8739ca0d3674
-      bt: 91be66b3ee233bba074ef6ea167306aa2d686b98f1fc0cda4652260a35c5fd84
-      ct: 0667fe0d47351be7d1e55c07812aa959f03ebefbe37b4b0ba8a3cdb456bee17b
-    ir:
-      - "decl f0: <0>"
-      - "  store &v1, ((v0), (), (), ())"
-      - "  add &v5, v2, v3"
-      - "  eq &v6, v5, v4"
-      - "  retn v6"
-      - ""
+      num_private_variables: 48
+      num_constraints: 49
+      at: 69fb3c4168c95acd03a37f194310a3c4650940b98570ed2354b4cf40a46c3cdc
+      bt: 0864b812eb8b0fd3cb3173bde347790cd9975d1117accb115141afe0444cea3c
+      ct: 463f6e3dc8e5ed795eb81d0b200c7f8d7ee4294ef49dc7469646067364331ccf
     output:
       - input_file: u8.in
         output:
@@ -23,14 +16,7 @@
             r0:
               type: bool
               value: "true"
-<<<<<<< HEAD
-    initial_ast: 117a9fda787ecc307f40249ec781cfbd4ec88adf1cda3368e9d4e082a959f90d
-    imports_resolved_ast: 117a9fda787ecc307f40249ec781cfbd4ec88adf1cda3368e9d4e082a959f90d
-    canonicalized_ast: 117a9fda787ecc307f40249ec781cfbd4ec88adf1cda3368e9d4e082a959f90d
-    type_inferenced_ast: 14081f2dfc44723f3712f0c995f51622765221f978208752aab58c31e9d4a081
-=======
     initial_ast: 9dea438cfe465dadf7fdeed3bbddd7e382f583f3f6ba99e9402fede4ba47a442
     imports_resolved_ast: 56c28910540e5e3ad4380a3722ba0c6bc48eca2664fec7ec8925081c17b7c1b9
     canonicalized_ast: 56c28910540e5e3ad4380a3722ba0c6bc48eca2664fec7ec8925081c17b7c1b9
-    type_inferenced_ast: 562bdd7d90f80b9e6b3813f99e4b03feb3b1f184095dabc65cf705bfecfdaefa
->>>>>>> 0e96bf8d
+    type_inferenced_ast: 562bdd7d90f80b9e6b3813f99e4b03feb3b1f184095dabc65cf705bfecfdaefa