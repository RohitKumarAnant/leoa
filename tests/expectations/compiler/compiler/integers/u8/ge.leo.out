--- conflicted
+++ resolved
@@ -4,18 +4,11 @@
 outputs:
   - circuit:
       num_public_variables: 0
-      num_private_variables: 58
-      num_constraints: 58
-      at: 33888115ebb305178dade1bc9ecbf07ad3dda149cee3123da00d28380aafffa2
-      bt: 38f2abab78df6de31815b8f056ad88bebd1830e300efe4469094c8ca1a54f12e
-      ct: 01bde22d4fb741f6f8503007d771bd8b644fa36dbe2a667827e6766a2b461546
-    ir:
-      - "decl f0: <0>"
-      - "  store &v1, ((v0), (), (), ())"
-      - "  ge &v5, v2, v3"
-      - "  eq &v6, v5, v4"
-      - "  retn v6"
-      - ""
+      num_private_variables: 57
+      num_constraints: 57
+      at: bc8380502907fbf4dc375e6ffc6ff09063dfb74d4bf1deb5c0a822f892e73acb
+      bt: 6af90ba76909462a3da873fbb2276b4020df6b3318671bd44aef4572df6326fc
+      ct: 5a4c4f077603c1f7c4b31cf17fee281ab3cb7d2a9571be40a2f3a88577759477
     output:
       - input_file: u8_g.in
         output:
@@ -35,14 +28,7 @@
             r0:
               type: bool
               value: "true"
-<<<<<<< HEAD
-    initial_ast: 79b66f1eb813f1c990a8bf13db697cfec3e2a71a186c251cab4778dd3c7f811c
-    imports_resolved_ast: 79b66f1eb813f1c990a8bf13db697cfec3e2a71a186c251cab4778dd3c7f811c
-    canonicalized_ast: 79b66f1eb813f1c990a8bf13db697cfec3e2a71a186c251cab4778dd3c7f811c
-    type_inferenced_ast: dfe596901014a1aedaa744c0728a9e4bf72f634bbd3f91a6ef5878435a96c48b
-=======
     initial_ast: 6695ac31b2462e549a79a622e8cb11eae73c20503e727b9f50fbab4c572c785d
     imports_resolved_ast: d7e41ad23527080c340341aef8b15c7a2c0355d2d8e7621181f97a48924403ee
     canonicalized_ast: d7e41ad23527080c340341aef8b15c7a2c0355d2d8e7621181f97a48924403ee
-    type_inferenced_ast: 53f33aa479e31c699ba7daba11d68b97349548bf1071d422a361a864905f340e
->>>>>>> 0e96bf8d
+    type_inferenced_ast: 53f33aa479e31c699ba7daba11d68b97349548bf1071d422a361a864905f340e