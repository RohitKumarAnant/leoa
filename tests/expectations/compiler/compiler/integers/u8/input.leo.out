--- conflicted
+++ resolved
@@ -262,14 +262,7 @@
             r0:
               type: bool
               value: "true"
-<<<<<<< HEAD
-    initial_ast: e42197c5b263b200ac2fe68e2d0ed8770d662b7a165f146e0d30755d793b44bf
-    imports_resolved_ast: a437fb781a89bfd7948dce0a792b7b40b8bd66744b0a637554062b624652e720
-    canonicalized_ast: a437fb781a89bfd7948dce0a792b7b40b8bd66744b0a637554062b624652e720
-    type_inferenced_ast: 2ece7a750888eb487dc8d3c9a6b77cc823322ac74eec1eb35d5944b82736ff91
-=======
-    initial_ast: 30d58e1acfcb3967b7b57308fa711829e6932be525f1e776abb33ec146ac7140
-    imports_resolved_ast: 5aa6c4c01aa4b9bf1ee81b35e5a234f1d4ebaee40d7e2cd0eaa7afe72732c8b6
-    canonicalized_ast: 5aa6c4c01aa4b9bf1ee81b35e5a234f1d4ebaee40d7e2cd0eaa7afe72732c8b6
-    type_inferenced_ast: 654acf6ed053678963fb1be1d1f108816b263683a474f30787ab0acc794c97fb
->>>>>>> d621ee72
+    initial_ast: 5e8636a48a510a0ce66bfbe9285584580e9809b9528f6382d58b0478ff6438e0
+    imports_resolved_ast: abc431625356fc1625130e165268fe43d9a432363bbf7ca8e3377e58d7e076c3
+    canonicalized_ast: abc431625356fc1625130e165268fe43d9a432363bbf7ca8e3377e58d7e076c3
+    type_inferenced_ast: c679ce63f46a12abf7b2ceee19c889837fb85543002b779bd142e9c8a01c6b5d