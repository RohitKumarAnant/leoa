---
namespace: Compile
expectation: Pass
outputs:
  - circuit:
      num_public_variables: 0
      num_private_variables: 32
      num_constraints: 32
      at: 2b876c008e31a8382c412917dad1b9775a238acf68dce26221dcaf901cc9d010
      bt: 211aea98b1c09233e5f96c7f91a3e958e8feec1d61afd39859c8f5f510ddc20f
      ct: 24faeddc234d8d9f56f41ed78c4c6e25f69dcbacbe6a1b03090be46b4c0e0b06
    output:
      - input_file: u8_g.in
        output:
          registers:
            r0:
              type: bool
              value: "true"
    initial_ast: 527ef5631a5e7f489a2818392698cf059d9434ddcb5798f7405a427a54ff244a
<<<<<<< HEAD
    imports_resolved_ast: d0166ffff60da5771aeb3c9ee3b7cc3c9004bba0707cf807a5eb1908210b7bd4
    canonicalized_ast: d0166ffff60da5771aeb3c9ee3b7cc3c9004bba0707cf807a5eb1908210b7bd4
    type_inferenced_ast: 4f5429c73747c2657723fe5b22d5be2545812ca31838840d2cc1ebb7d82c4aec
=======
    ir: 161b02b0836beff36793ba1d6fdbefe6d4d86e4c7411e4d21511b0eaab8f2cfc
    imports_resolved_ast: cec279e756123f7a2bcba78e75f0f0e004e654c5ec941ff12612ea7e23c29c91
    canonicalized_ast: cec279e756123f7a2bcba78e75f0f0e004e654c5ec941ff12612ea7e23c29c91
    type_inferenced_ast: 7bacc65947198dd3ce5d725d033b35d28ee97e0e567d7234ee9b3dd41e917ac2
>>>>>>> 3626fbdb
<|MERGE_RESOLUTION|>--- conflicted
+++ resolved
@@ -17,13 +17,7 @@
               type: bool
               value: "true"
     initial_ast: 527ef5631a5e7f489a2818392698cf059d9434ddcb5798f7405a427a54ff244a
-<<<<<<< HEAD
+    ir: 161b02b0836beff36793ba1d6fdbefe6d4d86e4c7411e4d21511b0eaab8f2cfc
     imports_resolved_ast: d0166ffff60da5771aeb3c9ee3b7cc3c9004bba0707cf807a5eb1908210b7bd4
     canonicalized_ast: d0166ffff60da5771aeb3c9ee3b7cc3c9004bba0707cf807a5eb1908210b7bd4
-    type_inferenced_ast: 4f5429c73747c2657723fe5b22d5be2545812ca31838840d2cc1ebb7d82c4aec
-=======
-    ir: 161b02b0836beff36793ba1d6fdbefe6d4d86e4c7411e4d21511b0eaab8f2cfc
-    imports_resolved_ast: cec279e756123f7a2bcba78e75f0f0e004e654c5ec941ff12612ea7e23c29c91
-    canonicalized_ast: cec279e756123f7a2bcba78e75f0f0e004e654c5ec941ff12612ea7e23c29c91
-    type_inferenced_ast: 7bacc65947198dd3ce5d725d033b35d28ee97e0e567d7234ee9b3dd41e917ac2
->>>>>>> 3626fbdb
+    type_inferenced_ast: 4f5429c73747c2657723fe5b22d5be2545812ca31838840d2cc1ebb7d82c4aec