---
namespace: Compile
expectation: Pass
outputs:
  - circuit:
      num_public_variables: 0
      num_private_variables: 259
      num_constraints: 332
      at: 73e07c2644880550afac8ec09c9967d2008f7fca3fe0901bdd40b67b16532030
      bt: e89a6f3e838343c463ddf95f926fc908f619c001a63adbe8c6b265cd4dfd299b
      ct: 395b01c64598d7b42f46576cfb0a75f7a82661e4d1d66bc0adc3f56e8741e7b4
    ir:
      - "decl f0: <0>"
      - "  store &v1, ((v0), (), (), ())"
      - "  mul &v5, v2, v3"
      - "  eq &v6, v5, v4"
      - "  retn v6"
      - ""
    output:
      - input_file: mul.in
        output:
          registers:
            r0:
              type: bool
              value: "false"
<<<<<<< HEAD
    initial_ast: b072c1f9b6043fd24d00e6b51e2dca5f123fb46d75e9c7b014576ef6bbfdbc8a
    imports_resolved_ast: b072c1f9b6043fd24d00e6b51e2dca5f123fb46d75e9c7b014576ef6bbfdbc8a
    canonicalized_ast: b072c1f9b6043fd24d00e6b51e2dca5f123fb46d75e9c7b014576ef6bbfdbc8a
    type_inferenced_ast: 316c917411f4ebee0e9952233675a90eefb7e7d6778d9e0fbb1ac85b74493a7c
=======
    initial_ast: 8db1872b44d014eca2e66c5de1be6ae902623a1548ca53b6146de18dced3d409
    imports_resolved_ast: 0f86ba297c36318e73a9381050676709a2f01aa141fea01ae1b107f103995ebd
    canonicalized_ast: 0f86ba297c36318e73a9381050676709a2f01aa141fea01ae1b107f103995ebd
    type_inferenced_ast: 1cd6bad748938742eb70aeff3e3047c683b29d7847a172b2d0461e7886e773bb
>>>>>>> 0e96bf8d
<|MERGE_RESOLUTION|>--- conflicted
+++ resolved
@@ -4,18 +4,11 @@
 outputs:
   - circuit:
       num_public_variables: 0
-      num_private_variables: 259
-      num_constraints: 332
-      at: 73e07c2644880550afac8ec09c9967d2008f7fca3fe0901bdd40b67b16532030
-      bt: e89a6f3e838343c463ddf95f926fc908f619c001a63adbe8c6b265cd4dfd299b
-      ct: 395b01c64598d7b42f46576cfb0a75f7a82661e4d1d66bc0adc3f56e8741e7b4
-    ir:
-      - "decl f0: <0>"
-      - "  store &v1, ((v0), (), (), ())"
-      - "  mul &v5, v2, v3"
-      - "  eq &v6, v5, v4"
-      - "  retn v6"
-      - ""
+      num_private_variables: 258
+      num_constraints: 331
+      at: 9db6e7fa73b98bf7623bed5997bf61d51f348aaf43d9249b629a866a9085f08b
+      bt: a9bb86254052a3c5b275213180e89108aea721369a9d32cbd837a1cb974d76b3
+      ct: 4dc6b4ca7c3bcedbbe8abbaee96615345e08b304dd65b217319ece1224721b57
     output:
       - input_file: mul.in
         output:
@@ -23,14 +16,7 @@
             r0:
               type: bool
               value: "false"
-<<<<<<< HEAD
-    initial_ast: b072c1f9b6043fd24d00e6b51e2dca5f123fb46d75e9c7b014576ef6bbfdbc8a
-    imports_resolved_ast: b072c1f9b6043fd24d00e6b51e2dca5f123fb46d75e9c7b014576ef6bbfdbc8a
-    canonicalized_ast: b072c1f9b6043fd24d00e6b51e2dca5f123fb46d75e9c7b014576ef6bbfdbc8a
-    type_inferenced_ast: 316c917411f4ebee0e9952233675a90eefb7e7d6778d9e0fbb1ac85b74493a7c
-=======
     initial_ast: 8db1872b44d014eca2e66c5de1be6ae902623a1548ca53b6146de18dced3d409
     imports_resolved_ast: 0f86ba297c36318e73a9381050676709a2f01aa141fea01ae1b107f103995ebd
     canonicalized_ast: 0f86ba297c36318e73a9381050676709a2f01aa141fea01ae1b107f103995ebd
-    type_inferenced_ast: 1cd6bad748938742eb70aeff3e3047c683b29d7847a172b2d0461e7886e773bb
->>>>>>> 0e96bf8d
+    type_inferenced_ast: 1cd6bad748938742eb70aeff3e3047c683b29d7847a172b2d0461e7886e773bb