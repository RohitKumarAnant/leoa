---
namespace: Compile
expectation: Pass
outputs:
  - circuit:
      num_public_variables: 0
      num_private_variables: 259
      num_constraints: 332
      at: 73e07c2644880550afac8ec09c9967d2008f7fca3fe0901bdd40b67b16532030
      bt: e89a6f3e838343c463ddf95f926fc908f619c001a63adbe8c6b265cd4dfd299b
      ct: 395b01c64598d7b42f46576cfb0a75f7a82661e4d1d66bc0adc3f56e8741e7b4
    ir:
      - "decl f0: <0>"
      - "  store &v1, ((v0), (), (), ())"
      - "  mul &v5, v2, v3"
      - "  eq &v6, v5, v4"
      - "  retn v6"
      - "decl f1: <7>"
      - "  retn [false, false, false, false, false, false, false, false, false, false, false, false, false, false, false, false, false, false, false, false, false, false, false, false, false, false, false, false, false, false, false, false, false, false, false, false, false, false, false, false, false, false, false, false, false, false, false, false, false, false, false, false, false, false, false, false, false, false, false, false, false, false, false, false, false, false, false, false, false, false, false, false, false, false, false, false, false, false, false, false, false, false, false, false, false, false, false, false, false, false, false, false, false, false, false, false, false, false, false, false, false, false, false, false, false, false, false, false, false, false, false, false, false, false, false, false, false, false, false, false, false, false, false, false, false, false, false, false, false, false, false, false, false, false, false, false, false, false, false, false, false, false, false, false, false, false, false, false, false, false, false, false, false, false, false, false, false, false, false, false, false, false, false, false, false, false, false, false, false, false, false, false, false, false, false, false, false, false, false, false, false, false, false, false, false, false, false, false, false, false, false, false, false, false, false, false, false, false, false, false, false, false, false, false, false, false, false, false, false, false, false, false, false, false, false, false, false, false, false, false, false, false, false, false, false, false, false, false, false, false, false, false, false, false, false, false, false, false, false, false, false, false, false, false, false, false, false, false, false, false, false, false, false, false, false, false]"
      - "decl f2: <8>"
      - "  retn aleo1qnr4dkkvkgfqph0vzc3y6z2eu975wnpz2925ntjccd5cfqxtyu8sta57j8"
      - "decl f3: <9>"
      - "  retn [0, 0, 0, 0, 0, 0, 0, 0, 0, 0, 0, 0, 0, 0, 0, 0, 0, 0, 0, 0, 0, 0, 0, 0, 0, 0, 0, 0, 0, 0, 0, 0]"
      - "decl f4: <10>"
      - "  retn aleo1qnr4dkkvkgfqph0vzc3y6z2eu975wnpz2925ntjccd5cfqxtyu8sta57j8"
      - "decl f5: <11>"
      - "  retn [false, false, false, false, false, false, false, false, false, false, false, false, false, false, false, false, false, false, false, false, false, false, false, false, false, false, false, false, false, false, false, false, false, false, false, false, false, false, false, false, false, false, false, false, false, false, false, false, false, false, false, false, false, false, false, false, false, false, false, false, false, false, false, false, false, false, false, false, false, false, false, false, false, false, false, false, false, false, false, false, false, false, false, false, false, false, false, false, false, false, false, false, false, false, false, false, false, false, false, false, false, false, false, false, false, false, false, false, false, false, false, false, false, false, false, false, false, false, false, false, false, false, false, false, false, false, false, false, false, false, false, false, false, false, false, false, false, false, false, false, false, false, false, false, false, false, false, false, false, false, false, false, false, false, false, false, false, false, false, false, false, false, false, false, false, false, false, false, false, false, false, false, false, false, false, false, false, false, false, false, false, false, false, false, false, false, false, false, false, false, false, false, false, false, false, false, false, false, false, false, false, false, false, false, false, false, false, false, false, false, false, false, false, false, false, false, false, false, false, false, false, false, false, false, false, false, false, false, false, false, false, false, false, false, false, false, false, false, false, false, false, false, false, false, false, false, false, false, false, false, false, false, false, false, false, false]"
      - "decl f6: <12>"
      - "  retn aleo1qnr4dkkvkgfqph0vzc3y6z2eu975wnpz2925ntjccd5cfqxtyu8sta57j8"
      - "decl f7: <13>"
      - "  retn [0, 0, 0, 0, 0, 0, 0, 0, 0, 0, 0, 0, 0, 0, 0, 0, 0, 0, 0, 0, 0, 0, 0, 0, 0, 0, 0, 0, 0, 0, 0, 0]"
      - "decl f8: <14>"
      - "  retn aleo1qnr4dkkvkgfqph0vzc3y6z2eu975wnpz2925ntjccd5cfqxtyu8sta57j8"
      - "decl f9: <15>"
      - "  retn [false]"
      - "decl f10: <16>"
      - "  retn false"
      - "decl f11: <17>"
      - "  retn [0]"
      - "decl f12: <18>"
      - "  retn false"
      - "decl f13: <19>"
      - "  retn [false]"
      - "decl f14: <20>"
      - "  retn false"
      - "decl f15: <21>"
      - "  retn [0]"
      - "decl f16: <22>"
      - "  retn false"
      - "decl f17: <23>"
      - "  retn [false, false, false, false, false, false, false, false, false, false, false, false, false, false, false, false, false, false, false, false, false, false, false, false, false, false, false, false, false, false, false, false, false, false, false, false, false, false, false, false, false, false, false, false, false, false, false, false, false, false, false, false, false, false, false, false, false, false, false, false, false, false, false, false, false, false, false, false, false, false, false, false, false, false, false, false, false, false, false, false, false, false, false, false, false, false, false, false, false, false, false, false, false, false, false, false, false, false, false, false, false, false, false, false, false, false, false, false, false, false, false, false, false, false, false, false, false, false, false, false, false, false, false, false, false, false, false, false, false, false, false, false, false, false, false, false, false, false, false, false, false, false, false, false, false, false, false, false, false, false, false, false, false, false, false, false, false, false, false, false, false, false, false, false, false, false, false, false, false, false, false, false, false, false, false, false, false, false, false, false, false, false, false, false, false, false, false, false, false, false, false, false, false, false, false, false, false, false, false, false, false, false, false, false, false, false, false, false, false, false, false, false, false, false, false, false, false, false, false, false, false, false, false, false, false, false, false, false, false, false, false, false, false, false, false, false, false, false, false, false, false, false, false, false, false, false, false, false, false, false, false, false, false]"
      - "decl f18: <24>"
      - "  retn 'a'"
      - "decl f19: <25>"
      - "  retn [0, 0, 0, 0, 0, 0, 0, 0, 0, 0, 0, 0, 0, 0, 0, 0, 0, 0, 0, 0, 0, 0, 0, 0, 0, 0, 0, 0, 0, 0, 0, 0]"
      - "decl f20: <26>"
      - "  retn 'a'"
      - "decl f21: <27>"
      - "  retn [false, false, false, false, false, false, false, false, false, false, false, false, false, false, false, false, false, false, false, false, false, false, false, false, false, false, false, false, false, false, false, false, false, false, false, false, false, false, false, false, false, false, false, false, false, false, false, false, false, false, false, false, false, false, false, false, false, false, false, false, false, false, false, false, false, false, false, false, false, false, false, false, false, false, false, false, false, false, false, false, false, false, false, false, false, false, false, false, false, false, false, false, false, false, false, false, false, false, false, false, false, false, false, false, false, false, false, false, false, false, false, false, false, false, false, false, false, false, false, false, false, false, false, false, false, false, false, false, false, false, false, false, false, false, false, false, false, false, false, false, false, false, false, false, false, false, false, false, false, false, false, false, false, false, false, false, false, false, false, false, false, false, false, false, false, false, false, false, false, false, false, false, false, false, false, false, false, false, false, false, false, false, false, false, false, false, false, false, false, false, false, false, false, false, false, false, false, false, false, false, false, false, false, false, false, false, false, false, false, false, false, false, false, false, false, false, false, false, false, false, false, false, false, false, false, false, false, false, false, false, false, false, false, false, false, false, false, false, false, false, false, false, false, false, false, false, false, false, false, false, false, false, false]"
      - "decl f22: <28>"
      - "  retn 'a'"
      - "decl f23: <29>"
      - "  retn [0, 0, 0, 0, 0, 0, 0, 0, 0, 0, 0, 0, 0, 0, 0, 0, 0, 0, 0, 0, 0, 0, 0, 0, 0, 0, 0, 0, 0, 0, 0, 0]"
      - "decl f24: <30>"
      - "  retn 'a'"
      - "decl f25: <31>"
      - "  retn [false, false, false, false, false, false, false, false, false, false, false, false, false, false, false, false, false, false, false, false, false, false, false, false, false, false, false, false, false, false, false, false, false, false, false, false, false, false, false, false, false, false, false, false, false, false, false, false, false, false, false, false, false, false, false, false, false, false, false, false, false, false, false, false, false, false, false, false, false, false, false, false, false, false, false, false, false, false, false, false, false, false, false, false, false, false, false, false, false, false, false, false, false, false, false, false, false, false, false, false, false, false, false, false, false, false, false, false, false, false, false, false, false, false, false, false, false, false, false, false, false, false, false, false, false, false, false, false, false, false, false, false, false, false, false, false, false, false, false, false, false, false, false, false, false, false, false, false, false, false, false, false, false, false, false, false, false, false, false, false, false, false, false, false, false, false, false, false, false, false, false, false, false, false, false, false, false, false, false, false, false, false, false, false, false, false, false, false, false, false, false, false, false, false, false, false, false, false, false, false, false, false, false, false, false, false, false, false, false, false, false, false, false, false, false, false, false, false, false, false, false, false, false, false, false, false, false, false, false, false, false, false, false, false, false, false, false, false, false, false, false, false, false, false, false, false, false, false, false, false, false, false, false]"
      - "decl f26: <32>"
      - "  retn []"
      - "decl f27: <33>"
      - "  retn [0, 0, 0, 0, 0, 0, 0, 0, 0, 0, 0, 0, 0, 0, 0, 0, 0, 0, 0, 0, 0, 0, 0, 0, 0, 0, 0, 0, 0, 0, 0, 0]"
      - "decl f28: <34>"
      - "  retn []"
      - "decl f29: <35>"
      - "  retn [false, false, false, false, false, false, false, false, false, false, false, false, false, false, false, false, false, false, false, false, false, false, false, false, false, false, false, false, false, false, false, false, false, false, false, false, false, false, false, false, false, false, false, false, false, false, false, false, false, false, false, false, false, false, false, false, false, false, false, false, false, false, false, false, false, false, false, false, false, false, false, false, false, false, false, false, false, false, false, false, false, false, false, false, false, false, false, false, false, false, false, false, false, false, false, false, false, false, false, false, false, false, false, false, false, false, false, false, false, false, false, false, false, false, false, false, false, false, false, false, false, false, false, false, false, false, false, false, false, false, false, false, false, false, false, false, false, false, false, false, false, false, false, false, false, false, false, false, false, false, false, false, false, false, false, false, false, false, false, false, false, false, false, false, false, false, false, false, false, false, false, false, false, false, false, false, false, false, false, false, false, false, false, false, false, false, false, false, false, false, false, false, false, false, false, false, false, false, false, false, false, false, false, false, false, false, false, false, false, false, false, false, false, false, false, false, false, false, false, false, false, false, false, false, false, false, false, false, false, false, false, false, false, false, false, false, false, false, false, false, false, false, false, false, false, false, false, false, false, false, false, false, false]"
      - "decl f30: <36>"
      - "  retn []"
      - "decl f31: <37>"
      - "  retn [0, 0, 0, 0, 0, 0, 0, 0, 0, 0, 0, 0, 0, 0, 0, 0, 0, 0, 0, 0, 0, 0, 0, 0, 0, 0, 0, 0, 0, 0, 0, 0]"
      - "decl f32: <38>"
      - "  retn []"
      - "decl f33: <39>"
      - "  retn [false, false, false, false, false, false, false, false, false, false, false, false, false, false, false, false, false, false, false, false, false, false, false, false, false, false, false, false, false, false, false, false, false, false, false, false, false, false, false, false, false, false, false, false, false, false, false, false, false, false, false, false, false, false, false, false, false, false, false, false, false, false, false, false, false, false, false, false, false, false, false, false, false, false, false, false, false, false, false, false, false, false, false, false, false, false, false, false, false, false, false, false, false, false, false, false, false, false, false, false, false, false, false, false, false, false, false, false, false, false, false, false, false, false, false, false, false, false, false, false, false, false, false, false, false, false, false, false, false, false, false, false, false, false, false, false, false, false, false, false, false, false, false, false, false, false, false, false, false, false, false, false, false, false, false, false, false, false, false, false, false, false, false, false, false, false, false, false, false, false, false, false, false, false, false, false, false, false, false, false, false, false, false, false, false, false, false, false, false, false, false, false, false, false, false, false, false, false, false, false, false, false, false, false, false, false, false, false, false, false, false, false, false, false, false, false, false, false, false, false, false, false, false, false, false, false, false, false, false, false, false, false, false, false, false, false, false, false, false, false, false, false, false, false, false, false, false, false, false, false, false, false, false, false, false, false, false, false, false, false, false, false, false, false, false, false, false, false, false, false, false, false, false, false, false, false, false, false, false, false, false, false, false, false, false, false, false, false, false, false, false, false, false, false, false, false, false, false, false, false, false, false, false, false, false, false, false, false, false, false, false, false, false, false, false, false, false, false, false, false, false, false, false, false, false, false, false, false, false, false, false, false, false, false, false, false, false, false, false, false, false, false, false, false, false, false, false, false, false, false, false, false, false, false, false, false, false, false, false, false, false, false, false, false, false, false, false, false, false, false, false, false, false, false, false, false, false, false, false, false, false, false, false, false, false, false, false, false, false, false, false, false, false, false, false, false, false, false, false, false, false, false, false, false, false, false, false, false, false, false, false, false, false, false, false, false, false, false, false, false, false, false, false, false, false, false, false, false, false, false, false, false, false, false, false, false, false, false, false, false, false, false, false, false, false, false, false, false, false, false, false, false, false, false, false, false, false, false, false, false, false, false, false, false, false, false, false, false, false, false, false, false, false, false, false, false, false, false, false, false, false, false, false, false, false, false, false, false, false, false, false, false, false, false, false, false, false, false, false, false, false, false, false, false, false, false]"
      - "decl f34: <40>"
      - "  retn []group"
      - "decl f35: <41>"
      - "  retn [0, 0, 0, 0, 0, 0, 0, 0, 0, 0, 0, 0, 0, 0, 0, 0, 0, 0, 0, 0, 0, 0, 0, 0, 0, 0, 0, 0, 0, 0, 0, 0, 0, 0, 0, 0, 0, 0, 0, 0, 0, 0, 0, 0, 0, 0, 0, 0, 0, 0, 0, 0, 0, 0, 0, 0, 0, 0, 0, 0, 0, 0, 0, 0]"
      - "decl f36: <42>"
      - "  retn []group"
      - "decl f37: <43>"
      - "  retn [false, false, false, false, false, false, false, false, false, false, false, false, false, false, false, false, false, false, false, false, false, false, false, false, false, false, false, false, false, false, false, false, false, false, false, false, false, false, false, false, false, false, false, false, false, false, false, false, false, false, false, false, false, false, false, false, false, false, false, false, false, false, false, false, false, false, false, false, false, false, false, false, false, false, false, false, false, false, false, false, false, false, false, false, false, false, false, false, false, false, false, false, false, false, false, false, false, false, false, false, false, false, false, false, false, false, false, false, false, false, false, false, false, false, false, false, false, false, false, false, false, false, false, false, false, false, false, false, false, false, false, false, false, false, false, false, false, false, false, false, false, false, false, false, false, false, false, false, false, false, false, false, false, false, false, false, false, false, false, false, false, false, false, false, false, false, false, false, false, false, false, false, false, false, false, false, false, false, false, false, false, false, false, false, false, false, false, false, false, false, false, false, false, false, false, false, false, false, false, false, false, false, false, false, false, false, false, false, false, false, false, false, false, false, false, false, false, false, false, false, false, false, false, false, false, false, false, false, false, false, false, false, false, false, false, false, false, false, false, false, false, false, false, false, false, false, false, false, false, false, false, false, false, false, false, false, false, false, false, false, false, false, false, false, false, false, false, false, false, false, false, false, false, false, false, false, false, false, false, false, false, false, false, false, false, false, false, false, false, false, false, false, false, false, false, false, false, false, false, false, false, false, false, false, false, false, false, false, false, false, false, false, false, false, false, false, false, false, false, false, false, false, false, false, false, false, false, false, false, false, false, false, false, false, false, false, false, false, false, false, false, false, false, false, false, false, false, false, false, false, false, false, false, false, false, false, false, false, false, false, false, false, false, false, false, false, false, false, false, false, false, false, false, false, false, false, false, false, false, false, false, false, false, false, false, false, false, false, false, false, false, false, false, false, false, false, false, false, false, false, false, false, false, false, false, false, false, false, false, false, false, false, false, false, false, false, false, false, false, false, false, false, false, false, false, false, false, false, false, false, false, false, false, false, false, false, false, false, false, false, false, false, false, false, false, false, false, false, false, false, false, false, false, false, false, false, false, false, false, false, false, false, false, false, false, false, false, false, false, false, false, false, false, false, false, false, false, false, false, false, false, false, false, false, false, false, false, false, false, false, false, false, false, false, false, false, false, false, false, false, false, false, false, false, false, false]"
      - "decl f38: <44>"
      - "  retn []group"
      - "decl f39: <45>"
      - "  retn [0, 0, 0, 0, 0, 0, 0, 0, 0, 0, 0, 0, 0, 0, 0, 0, 0, 0, 0, 0, 0, 0, 0, 0, 0, 0, 0, 0, 0, 0, 0, 0, 0, 0, 0, 0, 0, 0, 0, 0, 0, 0, 0, 0, 0, 0, 0, 0, 0, 0, 0, 0, 0, 0, 0, 0, 0, 0, 0, 0, 0, 0, 0, 0]"
      - "decl f40: <46>"
      - "  retn []group"
      - "decl f41: <47>"
      - "  retn [false, false, false, false, false, false, false, false]"
      - "decl f42: <48>"
      - "  retn 0"
      - "decl f43: <49>"
      - "  retn [0]"
      - "decl f44: <50>"
      - "  retn 0"
      - "decl f45: <51>"
      - "  retn [false, false, false, false, false, false, false, false]"
      - "decl f46: <52>"
      - "  retn 0"
      - "decl f47: <53>"
      - "  retn [0]"
      - "decl f48: <54>"
      - "  retn 0"
      - "decl f49: <55>"
      - "  retn [false, false, false, false, false, false, false, false, false, false, false, false, false, false, false, false]"
      - "decl f50: <56>"
      - "  retn 0"
      - "decl f51: <57>"
      - "  retn [0, 0]"
      - "decl f52: <58>"
      - "  retn 0"
      - "decl f53: <59>"
      - "  retn [false, false, false, false, false, false, false, false, false, false, false, false, false, false, false, false]"
      - "decl f54: <60>"
      - "  retn 0"
      - "decl f55: <61>"
      - "  retn [0, 0]"
      - "decl f56: <62>"
      - "  retn 0"
      - "decl f57: <63>"
      - "  retn [false, false, false, false, false, false, false, false, false, false, false, false, false, false, false, false, false, false, false, false, false, false, false, false, false, false, false, false, false, false, false, false]"
      - "decl f58: <64>"
      - "  retn 0"
      - "decl f59: <65>"
      - "  retn [0, 0, 0, 0]"
      - "decl f60: <66>"
      - "  retn 0"
      - "decl f61: <67>"
      - "  retn [false, false, false, false, false, false, false, false, false, false, false, false, false, false, false, false, false, false, false, false, false, false, false, false, false, false, false, false, false, false, false, false]"
      - "decl f62: <68>"
      - "  retn 0"
      - "decl f63: <69>"
      - "  retn [0, 0, 0, 0]"
      - "decl f64: <70>"
      - "  retn 0"
      - "decl f65: <71>"
      - "  retn [false, false, false, false, false, false, false, false, false, false, false, false, false, false, false, false, false, false, false, false, false, false, false, false, false, false, false, false, false, false, false, false, false, false, false, false, false, false, false, false, false, false, false, false, false, false, false, false, false, false, false, false, false, false, false, false, false, false, false, false, false, false, false, false]"
      - "decl f66: <72>"
      - "  retn 0"
      - "decl f67: <73>"
      - "  retn [0, 0, 0, 0, 0, 0, 0, 0]"
      - "decl f68: <74>"
      - "  retn 0"
      - "decl f69: <75>"
      - "  retn [false, false, false, false, false, false, false, false, false, false, false, false, false, false, false, false, false, false, false, false, false, false, false, false, false, false, false, false, false, false, false, false, false, false, false, false, false, false, false, false, false, false, false, false, false, false, false, false, false, false, false, false, false, false, false, false, false, false, false, false, false, false, false, false]"
      - "decl f70: <76>"
      - "  retn 0"
      - "decl f71: <77>"
      - "  retn [0, 0, 0, 0, 0, 0, 0, 0]"
      - "decl f72: <78>"
      - "  retn 0"
      - "decl f73: <79>"
      - "  retn [false, false, false, false, false, false, false, false, false, false, false, false, false, false, false, false, false, false, false, false, false, false, false, false, false, false, false, false, false, false, false, false, false, false, false, false, false, false, false, false, false, false, false, false, false, false, false, false, false, false, false, false, false, false, false, false, false, false, false, false, false, false, false, false, false, false, false, false, false, false, false, false, false, false, false, false, false, false, false, false, false, false, false, false, false, false, false, false, false, false, false, false, false, false, false, false, false, false, false, false, false, false, false, false, false, false, false, false, false, false, false, false, false, false, false, false, false, false, false, false, false, false, false, false, false, false, false, false]"
      - "decl f74: <80>"
      - "  retn 0"
      - "decl f75: <81>"
      - "  retn [0, 0, 0, 0, 0, 0, 0, 0, 0, 0, 0, 0, 0, 0, 0, 0]"
      - "decl f76: <82>"
      - "  retn 0"
      - "decl f77: <83>"
      - "  retn [false, false, false, false, false, false, false, false, false, false, false, false, false, false, false, false, false, false, false, false, false, false, false, false, false, false, false, false, false, false, false, false, false, false, false, false, false, false, false, false, false, false, false, false, false, false, false, false, false, false, false, false, false, false, false, false, false, false, false, false, false, false, false, false, false, false, false, false, false, false, false, false, false, false, false, false, false, false, false, false, false, false, false, false, false, false, false, false, false, false, false, false, false, false, false, false, false, false, false, false, false, false, false, false, false, false, false, false, false, false, false, false, false, false, false, false, false, false, false, false, false, false, false, false, false, false, false, false]"
      - "decl f78: <84>"
      - "  retn 0"
      - "decl f79: <85>"
      - "  retn [0, 0, 0, 0, 0, 0, 0, 0, 0, 0, 0, 0, 0, 0, 0, 0]"
      - "decl f80: <86>"
      - "  retn 0"
      - "decl f81: <87>"
      - "  retn [false, false, false, false, false, false, false, false]"
      - "decl f82: <88>"
      - "  retn 0"
      - "decl f83: <89>"
      - "  retn [0]"
      - "decl f84: <90>"
      - "  retn 0"
      - "decl f85: <91>"
      - "  retn [false, false, false, false, false, false, false, false]"
      - "decl f86: <92>"
      - "  retn 0"
      - "decl f87: <93>"
      - "  retn [0]"
      - "decl f88: <94>"
      - "  retn 0"
      - "decl f89: <95>"
      - "  retn [false, false, false, false, false, false, false, false, false, false, false, false, false, false, false, false]"
      - "decl f90: <96>"
      - "  retn 0"
      - "decl f91: <97>"
      - "  retn [0, 0]"
      - "decl f92: <98>"
      - "  retn 0"
      - "decl f93: <99>"
      - "  retn [false, false, false, false, false, false, false, false, false, false, false, false, false, false, false, false]"
      - "decl f94: <100>"
      - "  retn 0"
      - "decl f95: <101>"
      - "  retn [0, 0]"
      - "decl f96: <102>"
      - "  retn 0"
      - "decl f97: <103>"
      - "  retn [false, false, false, false, false, false, false, false, false, false, false, false, false, false, false, false, false, false, false, false, false, false, false, false, false, false, false, false, false, false, false, false]"
      - "decl f98: <104>"
      - "  retn 0"
      - "decl f99: <105>"
      - "  retn [0, 0, 0, 0]"
      - "decl f100: <106>"
      - "  retn 0"
      - "decl f101: <107>"
      - "  retn [false, false, false, false, false, false, false, false, false, false, false, false, false, false, false, false, false, false, false, false, false, false, false, false, false, false, false, false, false, false, false, false]"
      - "decl f102: <108>"
      - "  retn 0"
      - "decl f103: <109>"
      - "  retn [0, 0, 0, 0]"
      - "decl f104: <110>"
      - "  retn 0"
      - "decl f105: <111>"
      - "  retn [false, false, false, false, false, false, false, false, false, false, false, false, false, false, false, false, false, false, false, false, false, false, false, false, false, false, false, false, false, false, false, false, false, false, false, false, false, false, false, false, false, false, false, false, false, false, false, false, false, false, false, false, false, false, false, false, false, false, false, false, false, false, false, false]"
      - "decl f106: <112>"
      - "  retn 0"
      - "decl f107: <113>"
      - "  retn [0, 0, 0, 0, 0, 0, 0, 0]"
      - "decl f108: <114>"
      - "  retn 0"
      - "decl f109: <115>"
      - "  retn [false, false, false, false, false, false, false, false, false, false, false, false, false, false, false, false, false, false, false, false, false, false, false, false, false, false, false, false, false, false, false, false, false, false, false, false, false, false, false, false, false, false, false, false, false, false, false, false, false, false, false, false, false, false, false, false, false, false, false, false, false, false, false, false]"
      - "decl f110: <116>"
      - "  retn 0"
      - "decl f111: <117>"
      - "  retn [0, 0, 0, 0, 0, 0, 0, 0]"
      - "decl f112: <118>"
      - "  retn 0"
      - "decl f113: <119>"
      - "  retn [false, false, false, false, false, false, false, false, false, false, false, false, false, false, false, false, false, false, false, false, false, false, false, false, false, false, false, false, false, false, false, false, false, false, false, false, false, false, false, false, false, false, false, false, false, false, false, false, false, false, false, false, false, false, false, false, false, false, false, false, false, false, false, false, false, false, false, false, false, false, false, false, false, false, false, false, false, false, false, false, false, false, false, false, false, false, false, false, false, false, false, false, false, false, false, false, false, false, false, false, false, false, false, false, false, false, false, false, false, false, false, false, false, false, false, false, false, false, false, false, false, false, false, false, false, false, false, false]"
      - "decl f114: <120>"
      - "  retn 0"
      - "decl f115: <121>"
      - "  retn [0, 0, 0, 0, 0, 0, 0, 0, 0, 0, 0, 0, 0, 0, 0, 0]"
      - "decl f116: <122>"
      - "  retn 0"
      - "decl f117: <123>"
      - "  retn [false, false, false, false, false, false, false, false, false, false, false, false, false, false, false, false, false, false, false, false, false, false, false, false, false, false, false, false, false, false, false, false, false, false, false, false, false, false, false, false, false, false, false, false, false, false, false, false, false, false, false, false, false, false, false, false, false, false, false, false, false, false, false, false, false, false, false, false, false, false, false, false, false, false, false, false, false, false, false, false, false, false, false, false, false, false, false, false, false, false, false, false, false, false, false, false, false, false, false, false, false, false, false, false, false, false, false, false, false, false, false, false, false, false, false, false, false, false, false, false, false, false, false, false, false, false, false, false]"
      - "decl f118: <124>"
      - "  retn 0"
      - "decl f119: <125>"
      - "  retn [0, 0, 0, 0, 0, 0, 0, 0, 0, 0, 0, 0, 0, 0, 0, 0]"
      - "decl f120: <126>"
      - "  retn 0"
      - ""
    output:
      - input_file: mul.in
        output:
          registers:
            r0:
              type: bool
              value: "false"
<<<<<<< HEAD
    initial_ast: a123f7566497f8446783e60952f3b9a2f9a1ecf9a2e85144a25778883192a17c
    imports_resolved_ast: 21466e35f3456f39838792f82803b826fa8e0c96781523a018d577c02460c419
    canonicalized_ast: 21466e35f3456f39838792f82803b826fa8e0c96781523a018d577c02460c419
    type_inferenced_ast: 810aa647b5edadd94af67505071c023104c25a3fc2412b746ed60bde479b74f8
=======
    initial_ast: b590b4fbaa0d801db483929e23e948a05726cc634da9c9ff740dc3f806745bbb
    imports_resolved_ast: bd548ca02ca0630f18edfaf4268ad5eaee02abc1018cbd1ddc790abf7f874eea
    canonicalized_ast: bd548ca02ca0630f18edfaf4268ad5eaee02abc1018cbd1ddc790abf7f874eea
    type_inferenced_ast: 845365014a3e007f596977a7d1594fb9d98b28c155b9a88d9ae5a45d87c63be1
>>>>>>> d621ee72
<|MERGE_RESOLUTION|>--- conflicted
+++ resolved
@@ -263,14 +263,7 @@
             r0:
               type: bool
               value: "false"
-<<<<<<< HEAD
-    initial_ast: a123f7566497f8446783e60952f3b9a2f9a1ecf9a2e85144a25778883192a17c
-    imports_resolved_ast: 21466e35f3456f39838792f82803b826fa8e0c96781523a018d577c02460c419
-    canonicalized_ast: 21466e35f3456f39838792f82803b826fa8e0c96781523a018d577c02460c419
-    type_inferenced_ast: 810aa647b5edadd94af67505071c023104c25a3fc2412b746ed60bde479b74f8
-=======
-    initial_ast: b590b4fbaa0d801db483929e23e948a05726cc634da9c9ff740dc3f806745bbb
-    imports_resolved_ast: bd548ca02ca0630f18edfaf4268ad5eaee02abc1018cbd1ddc790abf7f874eea
-    canonicalized_ast: bd548ca02ca0630f18edfaf4268ad5eaee02abc1018cbd1ddc790abf7f874eea
-    type_inferenced_ast: 845365014a3e007f596977a7d1594fb9d98b28c155b9a88d9ae5a45d87c63be1
->>>>>>> d621ee72
+    initial_ast: 7214011c7c3b901734c453e164c89e70b0dbb359872e4b0f48ecacbde24eecbb
+    imports_resolved_ast: 1961928124cc86ad5664498676f0c95b5b4c1921a4903229faa71cef9ec1fd2f
+    canonicalized_ast: 1961928124cc86ad5664498676f0c95b5b4c1921a4903229faa71cef9ec1fd2f
+    type_inferenced_ast: bebe6ac3861b92ed1d768f5bbb0c85d4f1875aeff3bac7cce71555af027bc6f8