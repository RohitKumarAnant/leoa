--- conflicted
+++ resolved
@@ -4,30 +4,11 @@
 outputs:
   - circuit:
       num_public_variables: 0
-      num_private_variables: 2
-      num_constraints: 2
-      at: 401937c524c61a28b4fab76d7a1f85bb628850012af62362a0922610372faf92
-      bt: cdf9a9cee4f2edf55111a95ae60bde9801080f6bde638a5c79273a39a2f9f7f5
-      ct: 643d5437104296e21d906ecb15b2c96ad278f20cfc4af53b12bb6069bd853726
-    ir:
-      - "decl f0: <0>"
-      - "  store &v1, ((v0), (), (), ())"
-      - "  store &v3, [1, 2, 3]"
-      - "  asget &v4, v3, 0, 2, 2"
-      - "  asset &v3, 0, 2, [4, 5]"
-      - "  store &v3, v3"
-      - "  aget &v5, v3, 0"
-      - "  eq &v6, v5, 4"
-      - "  aget &v7, v3, 1"
-      - "  eq &v8, v7, 5"
-      - "  and &v9, v6, v8"
-      - "  aget &v10, v3, 2"
-      - "  eq &v11, v10, 3"
-      - "  and &v12, v9, v11"
-      - "  eq &v13, v2, true"
-      - "  and &v14, v12, v13"
-      - "  retn v14"
-      - ""
+      num_private_variables: 1
+      num_constraints: 1
+      at: 042610d0fd1fe6d6ac112138f8755752f44c7d2a00f1b5960574d6da5cda393f
+      bt: e97756698880ab7555a959a5fb5c6b4e15bd64612aa677adbfe2d0bd91f0a83c
+      ct: cf1cbb66a638b4860a516671fb74850e6ccf787fe6c4c8d29e9c04efe880bd05
     output:
       - input_file: input/dummy.in
         output:
@@ -35,14 +16,7 @@
             r0:
               type: bool
               value: "true"
-<<<<<<< HEAD
-    initial_ast: 1ebd23a723117803e91c27da2c879d4543e4d08d78722dbfa3462edd78781eeb
-    imports_resolved_ast: 1ebd23a723117803e91c27da2c879d4543e4d08d78722dbfa3462edd78781eeb
-    canonicalized_ast: 1ebd23a723117803e91c27da2c879d4543e4d08d78722dbfa3462edd78781eeb
-    type_inferenced_ast: 0757609bc2f771bf10a64846b02f069acd411370e2cad44cdc173bc14144ecc2
-=======
     initial_ast: 7d636b2e99784c858ee66e66497caaf184f7a9fa9340d0dd1d6618e6e4b6592e
     imports_resolved_ast: 4da9957a4d736bd4bd54b7a4c9e1b2a1d47b45ccc54da4dd67c771e780bd328c
     canonicalized_ast: 4da9957a4d736bd4bd54b7a4c9e1b2a1d47b45ccc54da4dd67c771e780bd328c
-    type_inferenced_ast: 23aebb7b4b7960031778b0a88006179be6151aa622c38be76946191c947c0301
->>>>>>> 0e96bf8d
+    type_inferenced_ast: 23aebb7b4b7960031778b0a88006179be6151aa622c38be76946191c947c0301