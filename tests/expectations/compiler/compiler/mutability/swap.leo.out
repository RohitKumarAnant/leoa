---
namespace: Compile
expectation: Pass
outputs:
  - circuit:
      num_public_variables: 0
      num_private_variables: 128
      num_constraints: 128
      at: dca2557ab853a4fe256b22d1de8eb86a1618f6cfad1fca553412c2a61d11de88
      bt: a69fa67eec7bd0d0529395c16d00994756287753e167fe4d7b014e57d0ab547a
      ct: b5cfc76ecbc4b5c55629e899e055435df5729cbd9fb50095a9a43ff3c3679522
    ir:
      - "decl f0: <0>"
      - "  store &v1, ((v0), (), (), ())"
      - "  store &v3, [1, 0]"
      - "  call &v4, f1, v2, 0, 1"
      - "  store &v5, v4"
      - "  aget &v6, v5, 0"
      - "  eq &v7, 1, v6"
      - "  aget &v8, v5, 1"
      - "  eq &v9, 0, v8"
      - "  and &v10, v7, v9"
      - "  retn v10"
      - "decl f1: <11>"
      - "  aget &v14, v11, v12"
      - "  store &v15, v14"
      - "  aget &v16, v11, v13"
      - "  aget &v17, v11, v12"
      - "  aset &v11, v12, v16"
      - "  store &v11, v11"
      - "  aget &v18, v11, v13"
      - "  aset &v11, v13, v15"
      - "  store &v11, v11"
      - "  retn v11"
      - "decl f2: <19>"
      - "  retn [false, false, false, false, false, false, false, false, false, false, false, false, false, false, false, false, false, false, false, false, false, false, false, false, false, false, false, false, false, false, false, false, false, false, false, false, false, false, false, false, false, false, false, false, false, false, false, false, false, false, false, false, false, false, false, false, false, false, false, false, false, false, false, false, false, false, false, false, false, false, false, false, false, false, false, false, false, false, false, false, false, false, false, false, false, false, false, false, false, false, false, false, false, false, false, false, false, false, false, false, false, false, false, false, false, false, false, false, false, false, false, false, false, false, false, false, false, false, false, false, false, false, false, false, false, false, false, false, false, false, false, false, false, false, false, false, false, false, false, false, false, false, false, false, false, false, false, false, false, false, false, false, false, false, false, false, false, false, false, false, false, false, false, false, false, false, false, false, false, false, false, false, false, false, false, false, false, false, false, false, false, false, false, false, false, false, false, false, false, false, false, false, false, false, false, false, false, false, false, false, false, false, false, false, false, false, false, false, false, false, false, false, false, false, false, false, false, false, false, false, false, false, false, false, false, false, false, false, false, false, false, false, false, false, false, false, false, false, false, false, false, false, false, false, false, false, false, false, false, false, false, false, false, false, false, false]"
      - "decl f3: <20>"
      - "  retn aleo1qnr4dkkvkgfqph0vzc3y6z2eu975wnpz2925ntjccd5cfqxtyu8sta57j8"
      - "decl f4: <21>"
      - "  retn [0, 0, 0, 0, 0, 0, 0, 0, 0, 0, 0, 0, 0, 0, 0, 0, 0, 0, 0, 0, 0, 0, 0, 0, 0, 0, 0, 0, 0, 0, 0, 0]"
      - "decl f5: <22>"
      - "  retn aleo1qnr4dkkvkgfqph0vzc3y6z2eu975wnpz2925ntjccd5cfqxtyu8sta57j8"
      - "decl f6: <23>"
      - "  retn [false, false, false, false, false, false, false, false, false, false, false, false, false, false, false, false, false, false, false, false, false, false, false, false, false, false, false, false, false, false, false, false, false, false, false, false, false, false, false, false, false, false, false, false, false, false, false, false, false, false, false, false, false, false, false, false, false, false, false, false, false, false, false, false, false, false, false, false, false, false, false, false, false, false, false, false, false, false, false, false, false, false, false, false, false, false, false, false, false, false, false, false, false, false, false, false, false, false, false, false, false, false, false, false, false, false, false, false, false, false, false, false, false, false, false, false, false, false, false, false, false, false, false, false, false, false, false, false, false, false, false, false, false, false, false, false, false, false, false, false, false, false, false, false, false, false, false, false, false, false, false, false, false, false, false, false, false, false, false, false, false, false, false, false, false, false, false, false, false, false, false, false, false, false, false, false, false, false, false, false, false, false, false, false, false, false, false, false, false, false, false, false, false, false, false, false, false, false, false, false, false, false, false, false, false, false, false, false, false, false, false, false, false, false, false, false, false, false, false, false, false, false, false, false, false, false, false, false, false, false, false, false, false, false, false, false, false, false, false, false, false, false, false, false, false, false, false, false, false, false, false, false, false, false, false, false]"
      - "decl f7: <24>"
      - "  retn aleo1qnr4dkkvkgfqph0vzc3y6z2eu975wnpz2925ntjccd5cfqxtyu8sta57j8"
      - "decl f8: <25>"
      - "  retn [0, 0, 0, 0, 0, 0, 0, 0, 0, 0, 0, 0, 0, 0, 0, 0, 0, 0, 0, 0, 0, 0, 0, 0, 0, 0, 0, 0, 0, 0, 0, 0]"
      - "decl f9: <26>"
      - "  retn aleo1qnr4dkkvkgfqph0vzc3y6z2eu975wnpz2925ntjccd5cfqxtyu8sta57j8"
      - "decl f10: <27>"
      - "  retn 0"
      - "decl f11: <28>"
      - "  retn [false]"
      - "decl f12: <29>"
      - "  retn false"
      - "decl f13: <30>"
      - "  retn [0]"
      - "decl f14: <31>"
      - "  retn false"
      - "decl f15: <32>"
      - "  retn [false]"
      - "decl f16: <33>"
      - "  retn false"
      - "decl f17: <34>"
      - "  retn [0]"
      - "decl f18: <35>"
      - "  retn false"
      - "decl f19: <36>"
      - "  retn [false, false, false, false, false, false, false, false, false, false, false, false, false, false, false, false, false, false, false, false, false, false, false, false, false, false, false, false, false, false, false, false, false, false, false, false, false, false, false, false, false, false, false, false, false, false, false, false, false, false, false, false, false, false, false, false, false, false, false, false, false, false, false, false, false, false, false, false, false, false, false, false, false, false, false, false, false, false, false, false, false, false, false, false, false, false, false, false, false, false, false, false, false, false, false, false, false, false, false, false, false, false, false, false, false, false, false, false, false, false, false, false, false, false, false, false, false, false, false, false, false, false, false, false, false, false, false, false, false, false, false, false, false, false, false, false, false, false, false, false, false, false, false, false, false, false, false, false, false, false, false, false, false, false, false, false, false, false, false, false, false, false, false, false, false, false, false, false, false, false, false, false, false, false, false, false, false, false, false, false, false, false, false, false, false, false, false, false, false, false, false, false, false, false, false, false, false, false, false, false, false, false, false, false, false, false, false, false, false, false, false, false, false, false, false, false, false, false, false, false, false, false, false, false, false, false, false, false, false, false, false, false, false, false, false, false, false, false, false, false, false, false, false, false, false, false, false, false, false, false, false, false, false]"
      - "decl f20: <37>"
      - "  retn 'a'"
      - "decl f21: <38>"
      - "  retn [0, 0, 0, 0, 0, 0, 0, 0, 0, 0, 0, 0, 0, 0, 0, 0, 0, 0, 0, 0, 0, 0, 0, 0, 0, 0, 0, 0, 0, 0, 0, 0]"
      - "decl f22: <39>"
      - "  retn 'a'"
      - "decl f23: <40>"
      - "  retn [false, false, false, false, false, false, false, false, false, false, false, false, false, false, false, false, false, false, false, false, false, false, false, false, false, false, false, false, false, false, false, false, false, false, false, false, false, false, false, false, false, false, false, false, false, false, false, false, false, false, false, false, false, false, false, false, false, false, false, false, false, false, false, false, false, false, false, false, false, false, false, false, false, false, false, false, false, false, false, false, false, false, false, false, false, false, false, false, false, false, false, false, false, false, false, false, false, false, false, false, false, false, false, false, false, false, false, false, false, false, false, false, false, false, false, false, false, false, false, false, false, false, false, false, false, false, false, false, false, false, false, false, false, false, false, false, false, false, false, false, false, false, false, false, false, false, false, false, false, false, false, false, false, false, false, false, false, false, false, false, false, false, false, false, false, false, false, false, false, false, false, false, false, false, false, false, false, false, false, false, false, false, false, false, false, false, false, false, false, false, false, false, false, false, false, false, false, false, false, false, false, false, false, false, false, false, false, false, false, false, false, false, false, false, false, false, false, false, false, false, false, false, false, false, false, false, false, false, false, false, false, false, false, false, false, false, false, false, false, false, false, false, false, false, false, false, false, false, false, false, false, false, false]"
      - "decl f24: <41>"
      - "  retn 'a'"
      - "decl f25: <42>"
      - "  retn [0, 0, 0, 0, 0, 0, 0, 0, 0, 0, 0, 0, 0, 0, 0, 0, 0, 0, 0, 0, 0, 0, 0, 0, 0, 0, 0, 0, 0, 0, 0, 0]"
      - "decl f26: <43>"
      - "  retn 'a'"
      - "decl f27: <44>"
      - "  retn [false, false, false, false, false, false, false, false, false, false, false, false, false, false, false, false, false, false, false, false, false, false, false, false, false, false, false, false, false, false, false, false, false, false, false, false, false, false, false, false, false, false, false, false, false, false, false, false, false, false, false, false, false, false, false, false, false, false, false, false, false, false, false, false, false, false, false, false, false, false, false, false, false, false, false, false, false, false, false, false, false, false, false, false, false, false, false, false, false, false, false, false, false, false, false, false, false, false, false, false, false, false, false, false, false, false, false, false, false, false, false, false, false, false, false, false, false, false, false, false, false, false, false, false, false, false, false, false, false, false, false, false, false, false, false, false, false, false, false, false, false, false, false, false, false, false, false, false, false, false, false, false, false, false, false, false, false, false, false, false, false, false, false, false, false, false, false, false, false, false, false, false, false, false, false, false, false, false, false, false, false, false, false, false, false, false, false, false, false, false, false, false, false, false, false, false, false, false, false, false, false, false, false, false, false, false, false, false, false, false, false, false, false, false, false, false, false, false, false, false, false, false, false, false, false, false, false, false, false, false, false, false, false, false, false, false, false, false, false, false, false, false, false, false, false, false, false, false, false, false, false, false, false]"
      - "decl f28: <45>"
      - "  retn []"
      - "decl f29: <46>"
      - "  retn [0, 0, 0, 0, 0, 0, 0, 0, 0, 0, 0, 0, 0, 0, 0, 0, 0, 0, 0, 0, 0, 0, 0, 0, 0, 0, 0, 0, 0, 0, 0, 0]"
      - "decl f30: <47>"
      - "  retn []"
      - "decl f31: <48>"
      - "  retn [false, false, false, false, false, false, false, false, false, false, false, false, false, false, false, false, false, false, false, false, false, false, false, false, false, false, false, false, false, false, false, false, false, false, false, false, false, false, false, false, false, false, false, false, false, false, false, false, false, false, false, false, false, false, false, false, false, false, false, false, false, false, false, false, false, false, false, false, false, false, false, false, false, false, false, false, false, false, false, false, false, false, false, false, false, false, false, false, false, false, false, false, false, false, false, false, false, false, false, false, false, false, false, false, false, false, false, false, false, false, false, false, false, false, false, false, false, false, false, false, false, false, false, false, false, false, false, false, false, false, false, false, false, false, false, false, false, false, false, false, false, false, false, false, false, false, false, false, false, false, false, false, false, false, false, false, false, false, false, false, false, false, false, false, false, false, false, false, false, false, false, false, false, false, false, false, false, false, false, false, false, false, false, false, false, false, false, false, false, false, false, false, false, false, false, false, false, false, false, false, false, false, false, false, false, false, false, false, false, false, false, false, false, false, false, false, false, false, false, false, false, false, false, false, false, false, false, false, false, false, false, false, false, false, false, false, false, false, false, false, false, false, false, false, false, false, false, false, false, false, false, false, false]"
      - "decl f32: <49>"
      - "  retn []"
      - "decl f33: <50>"
      - "  retn [0, 0, 0, 0, 0, 0, 0, 0, 0, 0, 0, 0, 0, 0, 0, 0, 0, 0, 0, 0, 0, 0, 0, 0, 0, 0, 0, 0, 0, 0, 0, 0]"
      - "decl f34: <51>"
      - "  retn []"
      - "decl f35: <52>"
      - "  retn [false, false, false, false, false, false, false, false, false, false, false, false, false, false, false, false, false, false, false, false, false, false, false, false, false, false, false, false, false, false, false, false, false, false, false, false, false, false, false, false, false, false, false, false, false, false, false, false, false, false, false, false, false, false, false, false, false, false, false, false, false, false, false, false, false, false, false, false, false, false, false, false, false, false, false, false, false, false, false, false, false, false, false, false, false, false, false, false, false, false, false, false, false, false, false, false, false, false, false, false, false, false, false, false, false, false, false, false, false, false, false, false, false, false, false, false, false, false, false, false, false, false, false, false, false, false, false, false, false, false, false, false, false, false, false, false, false, false, false, false, false, false, false, false, false, false, false, false, false, false, false, false, false, false, false, false, false, false, false, false, false, false, false, false, false, false, false, false, false, false, false, false, false, false, false, false, false, false, false, false, false, false, false, false, false, false, false, false, false, false, false, false, false, false, false, false, false, false, false, false, false, false, false, false, false, false, false, false, false, false, false, false, false, false, false, false, false, false, false, false, false, false, false, false, false, false, false, false, false, false, false, false, false, false, false, false, false, false, false, false, false, false, false, false, false, false, false, false, false, false, false, false, false, false, false, false, false, false, false, false, false, false, false, false, false, false, false, false, false, false, false, false, false, false, false, false, false, false, false, false, false, false, false, false, false, false, false, false, false, false, false, false, false, false, false, false, false, false, false, false, false, false, false, false, false, false, false, false, false, false, false, false, false, false, false, false, false, false, false, false, false, false, false, false, false, false, false, false, false, false, false, false, false, false, false, false, false, false, false, false, false, false, false, false, false, false, false, false, false, false, false, false, false, false, false, false, false, false, false, false, false, false, false, false, false, false, false, false, false, false, false, false, false, false, false, false, false, false, false, false, false, false, false, false, false, false, false, false, false, false, false, false, false, false, false, false, false, false, false, false, false, false, false, false, false, false, false, false, false, false, false, false, false, false, false, false, false, false, false, false, false, false, false, false, false, false, false, false, false, false, false, false, false, false, false, false, false, false, false, false, false, false, false, false, false, false, false, false, false, false, false, false, false, false, false, false, false, false, false, false, false, false, false, false, false, false, false, false, false, false, false, false, false, false, false, false, false, false, false, false, false, false, false, false, false, false, false, false, false, false, false, false, false, false, false, false, false, false, false, false, false, false, false, false, false, false]"
      - "decl f36: <53>"
      - "  retn []group"
      - "decl f37: <54>"
      - "  retn [0, 0, 0, 0, 0, 0, 0, 0, 0, 0, 0, 0, 0, 0, 0, 0, 0, 0, 0, 0, 0, 0, 0, 0, 0, 0, 0, 0, 0, 0, 0, 0, 0, 0, 0, 0, 0, 0, 0, 0, 0, 0, 0, 0, 0, 0, 0, 0, 0, 0, 0, 0, 0, 0, 0, 0, 0, 0, 0, 0, 0, 0, 0, 0]"
      - "decl f38: <55>"
      - "  retn []group"
      - "decl f39: <56>"
      - "  retn [false, false, false, false, false, false, false, false, false, false, false, false, false, false, false, false, false, false, false, false, false, false, false, false, false, false, false, false, false, false, false, false, false, false, false, false, false, false, false, false, false, false, false, false, false, false, false, false, false, false, false, false, false, false, false, false, false, false, false, false, false, false, false, false, false, false, false, false, false, false, false, false, false, false, false, false, false, false, false, false, false, false, false, false, false, false, false, false, false, false, false, false, false, false, false, false, false, false, false, false, false, false, false, false, false, false, false, false, false, false, false, false, false, false, false, false, false, false, false, false, false, false, false, false, false, false, false, false, false, false, false, false, false, false, false, false, false, false, false, false, false, false, false, false, false, false, false, false, false, false, false, false, false, false, false, false, false, false, false, false, false, false, false, false, false, false, false, false, false, false, false, false, false, false, false, false, false, false, false, false, false, false, false, false, false, false, false, false, false, false, false, false, false, false, false, false, false, false, false, false, false, false, false, false, false, false, false, false, false, false, false, false, false, false, false, false, false, false, false, false, false, false, false, false, false, false, false, false, false, false, false, false, false, false, false, false, false, false, false, false, false, false, false, false, false, false, false, false, false, false, false, false, false, false, false, false, false, false, false, false, false, false, false, false, false, false, false, false, false, false, false, false, false, false, false, false, false, false, false, false, false, false, false, false, false, false, false, false, false, false, false, false, false, false, false, false, false, false, false, false, false, false, false, false, false, false, false, false, false, false, false, false, false, false, false, false, false, false, false, false, false, false, false, false, false, false, false, false, false, false, false, false, false, false, false, false, false, false, false, false, false, false, false, false, false, false, false, false, false, false, false, false, false, false, false, false, false, false, false, false, false, false, false, false, false, false, false, false, false, false, false, false, false, false, false, false, false, false, false, false, false, false, false, false, false, false, false, false, false, false, false, false, false, false, false, false, false, false, false, false, false, false, false, false, false, false, false, false, false, false, false, false, false, false, false, false, false, false, false, false, false, false, false, false, false, false, false, false, false, false, false, false, false, false, false, false, false, false, false, false, false, false, false, false, false, false, false, false, false, false, false, false, false, false, false, false, false, false, false, false, false, false, false, false, false, false, false, false, false, false, false, false, false, false, false, false, false, false, false, false, false, false, false, false, false, false, false, false, false, false, false, false, false, false, false, false, false, false, false, false, false, false, false, false, false, false]"
      - "decl f40: <57>"
      - "  retn []group"
      - "decl f41: <58>"
      - "  retn [0, 0, 0, 0, 0, 0, 0, 0, 0, 0, 0, 0, 0, 0, 0, 0, 0, 0, 0, 0, 0, 0, 0, 0, 0, 0, 0, 0, 0, 0, 0, 0, 0, 0, 0, 0, 0, 0, 0, 0, 0, 0, 0, 0, 0, 0, 0, 0, 0, 0, 0, 0, 0, 0, 0, 0, 0, 0, 0, 0, 0, 0, 0, 0]"
      - "decl f42: <59>"
      - "  retn []group"
      - "decl f43: <60>"
      - "  retn [false, false, false, false, false, false, false, false]"
      - "decl f44: <61>"
      - "  retn 0"
      - "decl f45: <62>"
      - "  retn [0]"
      - "decl f46: <63>"
      - "  retn 0"
      - "decl f47: <64>"
      - "  retn [false, false, false, false, false, false, false, false]"
      - "decl f48: <65>"
      - "  retn 0"
      - "decl f49: <66>"
      - "  retn [0]"
      - "decl f50: <67>"
      - "  retn 0"
      - "decl f51: <68>"
      - "  retn [false, false, false, false, false, false, false, false, false, false, false, false, false, false, false, false]"
      - "decl f52: <69>"
      - "  retn 0"
      - "decl f53: <70>"
      - "  retn [0, 0]"
      - "decl f54: <71>"
      - "  retn 0"
      - "decl f55: <72>"
      - "  retn [false, false, false, false, false, false, false, false, false, false, false, false, false, false, false, false]"
      - "decl f56: <73>"
      - "  retn 0"
      - "decl f57: <74>"
      - "  retn [0, 0]"
      - "decl f58: <75>"
      - "  retn 0"
      - "decl f59: <76>"
      - "  retn [false, false, false, false, false, false, false, false, false, false, false, false, false, false, false, false, false, false, false, false, false, false, false, false, false, false, false, false, false, false, false, false]"
      - "decl f60: <77>"
      - "  retn 0"
      - "decl f61: <78>"
      - "  retn [0, 0, 0, 0]"
      - "decl f62: <79>"
      - "  retn 0"
      - "decl f63: <80>"
      - "  retn [false, false, false, false, false, false, false, false, false, false, false, false, false, false, false, false, false, false, false, false, false, false, false, false, false, false, false, false, false, false, false, false]"
      - "decl f64: <81>"
      - "  retn 0"
      - "decl f65: <82>"
      - "  retn [0, 0, 0, 0]"
      - "decl f66: <83>"
      - "  retn 0"
      - "decl f67: <84>"
      - "  retn [false, false, false, false, false, false, false, false, false, false, false, false, false, false, false, false, false, false, false, false, false, false, false, false, false, false, false, false, false, false, false, false, false, false, false, false, false, false, false, false, false, false, false, false, false, false, false, false, false, false, false, false, false, false, false, false, false, false, false, false, false, false, false, false]"
      - "decl f68: <85>"
      - "  retn 0"
      - "decl f69: <86>"
      - "  retn [0, 0, 0, 0, 0, 0, 0, 0]"
      - "decl f70: <87>"
      - "  retn 0"
      - "decl f71: <88>"
      - "  retn [false, false, false, false, false, false, false, false, false, false, false, false, false, false, false, false, false, false, false, false, false, false, false, false, false, false, false, false, false, false, false, false, false, false, false, false, false, false, false, false, false, false, false, false, false, false, false, false, false, false, false, false, false, false, false, false, false, false, false, false, false, false, false, false]"
      - "decl f72: <89>"
      - "  retn 0"
      - "decl f73: <90>"
      - "  retn [0, 0, 0, 0, 0, 0, 0, 0]"
      - "decl f74: <91>"
      - "  retn 0"
      - "decl f75: <92>"
      - "  retn [false, false, false, false, false, false, false, false, false, false, false, false, false, false, false, false, false, false, false, false, false, false, false, false, false, false, false, false, false, false, false, false, false, false, false, false, false, false, false, false, false, false, false, false, false, false, false, false, false, false, false, false, false, false, false, false, false, false, false, false, false, false, false, false, false, false, false, false, false, false, false, false, false, false, false, false, false, false, false, false, false, false, false, false, false, false, false, false, false, false, false, false, false, false, false, false, false, false, false, false, false, false, false, false, false, false, false, false, false, false, false, false, false, false, false, false, false, false, false, false, false, false, false, false, false, false, false, false]"
      - "decl f76: <93>"
      - "  retn 0"
      - "decl f77: <94>"
      - "  retn [0, 0, 0, 0, 0, 0, 0, 0, 0, 0, 0, 0, 0, 0, 0, 0]"
      - "decl f78: <95>"
      - "  retn 0"
      - "decl f79: <96>"
      - "  retn [false, false, false, false, false, false, false, false, false, false, false, false, false, false, false, false, false, false, false, false, false, false, false, false, false, false, false, false, false, false, false, false, false, false, false, false, false, false, false, false, false, false, false, false, false, false, false, false, false, false, false, false, false, false, false, false, false, false, false, false, false, false, false, false, false, false, false, false, false, false, false, false, false, false, false, false, false, false, false, false, false, false, false, false, false, false, false, false, false, false, false, false, false, false, false, false, false, false, false, false, false, false, false, false, false, false, false, false, false, false, false, false, false, false, false, false, false, false, false, false, false, false, false, false, false, false, false, false]"
      - "decl f80: <97>"
      - "  retn 0"
      - "decl f81: <98>"
      - "  retn [0, 0, 0, 0, 0, 0, 0, 0, 0, 0, 0, 0, 0, 0, 0, 0]"
      - "decl f82: <99>"
      - "  retn 0"
      - "decl f83: <100>"
      - "  retn [false, false, false, false, false, false, false, false]"
      - "decl f84: <101>"
      - "  retn 0"
      - "decl f85: <102>"
      - "  retn [0]"
      - "decl f86: <103>"
      - "  retn 0"
      - "decl f87: <104>"
      - "  retn [false, false, false, false, false, false, false, false]"
      - "decl f88: <105>"
      - "  retn 0"
      - "decl f89: <106>"
      - "  retn [0]"
      - "decl f90: <107>"
      - "  retn 0"
      - "decl f91: <108>"
      - "  retn [false, false, false, false, false, false, false, false, false, false, false, false, false, false, false, false]"
      - "decl f92: <109>"
      - "  retn 0"
      - "decl f93: <110>"
      - "  retn [0, 0]"
      - "decl f94: <111>"
      - "  retn 0"
      - "decl f95: <112>"
      - "  retn [false, false, false, false, false, false, false, false, false, false, false, false, false, false, false, false]"
      - "decl f96: <113>"
      - "  retn 0"
      - "decl f97: <114>"
      - "  retn [0, 0]"
      - "decl f98: <115>"
      - "  retn 0"
      - "decl f99: <116>"
      - "  retn [false, false, false, false, false, false, false, false, false, false, false, false, false, false, false, false, false, false, false, false, false, false, false, false, false, false, false, false, false, false, false, false]"
      - "decl f100: <117>"
      - "  retn 0"
      - "decl f101: <118>"
      - "  retn [0, 0, 0, 0]"
      - "decl f102: <119>"
      - "  retn 0"
      - "decl f103: <120>"
      - "  retn [false, false, false, false, false, false, false, false, false, false, false, false, false, false, false, false, false, false, false, false, false, false, false, false, false, false, false, false, false, false, false, false]"
      - "decl f104: <121>"
      - "  retn 0"
      - "decl f105: <122>"
      - "  retn [0, 0, 0, 0]"
      - "decl f106: <123>"
      - "  retn 0"
      - "decl f107: <124>"
      - "  retn [false, false, false, false, false, false, false, false, false, false, false, false, false, false, false, false, false, false, false, false, false, false, false, false, false, false, false, false, false, false, false, false, false, false, false, false, false, false, false, false, false, false, false, false, false, false, false, false, false, false, false, false, false, false, false, false, false, false, false, false, false, false, false, false]"
      - "decl f108: <125>"
      - "  retn 0"
      - "decl f109: <126>"
      - "  retn [0, 0, 0, 0, 0, 0, 0, 0]"
      - "decl f110: <127>"
      - "  retn 0"
      - "decl f111: <128>"
      - "  retn [false, false, false, false, false, false, false, false, false, false, false, false, false, false, false, false, false, false, false, false, false, false, false, false, false, false, false, false, false, false, false, false, false, false, false, false, false, false, false, false, false, false, false, false, false, false, false, false, false, false, false, false, false, false, false, false, false, false, false, false, false, false, false, false]"
      - "decl f112: <129>"
      - "  retn 0"
      - "decl f113: <130>"
      - "  retn [0, 0, 0, 0, 0, 0, 0, 0]"
      - "decl f114: <131>"
      - "  retn 0"
      - "decl f115: <132>"
      - "  retn [false, false, false, false, false, false, false, false, false, false, false, false, false, false, false, false, false, false, false, false, false, false, false, false, false, false, false, false, false, false, false, false, false, false, false, false, false, false, false, false, false, false, false, false, false, false, false, false, false, false, false, false, false, false, false, false, false, false, false, false, false, false, false, false, false, false, false, false, false, false, false, false, false, false, false, false, false, false, false, false, false, false, false, false, false, false, false, false, false, false, false, false, false, false, false, false, false, false, false, false, false, false, false, false, false, false, false, false, false, false, false, false, false, false, false, false, false, false, false, false, false, false, false, false, false, false, false, false]"
      - "decl f116: <133>"
      - "  retn 0"
      - "decl f117: <134>"
      - "  retn [0, 0, 0, 0, 0, 0, 0, 0, 0, 0, 0, 0, 0, 0, 0, 0]"
      - "decl f118: <135>"
      - "  retn 0"
      - "decl f119: <136>"
      - "  retn [false, false, false, false, false, false, false, false, false, false, false, false, false, false, false, false, false, false, false, false, false, false, false, false, false, false, false, false, false, false, false, false, false, false, false, false, false, false, false, false, false, false, false, false, false, false, false, false, false, false, false, false, false, false, false, false, false, false, false, false, false, false, false, false, false, false, false, false, false, false, false, false, false, false, false, false, false, false, false, false, false, false, false, false, false, false, false, false, false, false, false, false, false, false, false, false, false, false, false, false, false, false, false, false, false, false, false, false, false, false, false, false, false, false, false, false, false, false, false, false, false, false, false, false, false, false, false, false]"
      - "decl f120: <137>"
      - "  retn 0"
      - "decl f121: <138>"
      - "  retn [0, 0, 0, 0, 0, 0, 0, 0, 0, 0, 0, 0, 0, 0, 0, 0]"
      - "decl f122: <139>"
      - "  retn 0"
      - ""
    output:
      - input_file: input/dummy.in
        output:
          registers:
            r0:
              type: bool
              value: "false"
<<<<<<< HEAD
    initial_ast: 29b196e1ff572277adaacce191a5a5e33e9b14099eac42056c96b882a8176957
    imports_resolved_ast: 04604f6cab336ddf8e8ffff35bb5f67185a348f749c0b36545eedd7a1e215e47
    canonicalized_ast: 04604f6cab336ddf8e8ffff35bb5f67185a348f749c0b36545eedd7a1e215e47
    type_inferenced_ast: 1cd0c9c46a087aad7efa147e7897a8132a7ed65bc0d0dd66f95b5a1b2b152751
=======
    initial_ast: bd3e1e923cb02b0f2c5fa9144eecf300c10567049cac0af75d3eaf5e9fb639d1
    imports_resolved_ast: 8daca0248f0f36e858e66167f6bfcc8052ea3f41b61a8049d515649c6868d86b
    canonicalized_ast: 8daca0248f0f36e858e66167f6bfcc8052ea3f41b61a8049d515649c6868d86b
    type_inferenced_ast: 8bf551a8d3e263097e1a21321a0c62e8b37c07dd7cc18ee5ec92d50bfc346793
>>>>>>> 03f78d56
<|MERGE_RESOLUTION|>--- conflicted
+++ resolved
@@ -282,14 +282,7 @@
             r0:
               type: bool
               value: "false"
-<<<<<<< HEAD
-    initial_ast: 29b196e1ff572277adaacce191a5a5e33e9b14099eac42056c96b882a8176957
-    imports_resolved_ast: 04604f6cab336ddf8e8ffff35bb5f67185a348f749c0b36545eedd7a1e215e47
-    canonicalized_ast: 04604f6cab336ddf8e8ffff35bb5f67185a348f749c0b36545eedd7a1e215e47
-    type_inferenced_ast: 1cd0c9c46a087aad7efa147e7897a8132a7ed65bc0d0dd66f95b5a1b2b152751
-=======
-    initial_ast: bd3e1e923cb02b0f2c5fa9144eecf300c10567049cac0af75d3eaf5e9fb639d1
-    imports_resolved_ast: 8daca0248f0f36e858e66167f6bfcc8052ea3f41b61a8049d515649c6868d86b
-    canonicalized_ast: 8daca0248f0f36e858e66167f6bfcc8052ea3f41b61a8049d515649c6868d86b
-    type_inferenced_ast: 8bf551a8d3e263097e1a21321a0c62e8b37c07dd7cc18ee5ec92d50bfc346793
->>>>>>> 03f78d56
+    initial_ast: 8888a16a8600510babfece7ba37af15cf16c7bc5d52847aa9aab68a794a01466
+    imports_resolved_ast: a68bf4469287eaf36db28b308a74485fdca7432cbbf68b5499568ebaed258558
+    canonicalized_ast: a68bf4469287eaf36db28b308a74485fdca7432cbbf68b5499568ebaed258558
+    type_inferenced_ast: 468fcfbf3fee0b46c457d4a7be0df512dd38d4e59360d169d189f68ee68a48c5