--- conflicted
+++ resolved
@@ -20,13 +20,7 @@
               type: bool
               value: "false"
     initial_ast: 76aca52645d86601c71a6cb7848f1b664acca30b7101b93a1c719dd9f69fb3c8
-<<<<<<< HEAD
+    ir: 9ce7ca4aa43edbcfd0dfac5fb33bcdd2666fafc0aa0138f5b02f3e522039bc23
     imports_resolved_ast: f8cc54ba8c3f86460fb209a21470173c74a941d88ea253330d7d693b5d0d3fac
     canonicalized_ast: f8cc54ba8c3f86460fb209a21470173c74a941d88ea253330d7d693b5d0d3fac
-    type_inferenced_ast: 504eb10da7a646062f22004a9385c777f5e8150dcafcf9a8e58003c95b93109d
-=======
-    ir: 9ce7ca4aa43edbcfd0dfac5fb33bcdd2666fafc0aa0138f5b02f3e522039bc23
-    imports_resolved_ast: 34789e6927ec75831ca00961d57efebf5f1ce30bebd94c6817854b582ebadcf9
-    canonicalized_ast: 34789e6927ec75831ca00961d57efebf5f1ce30bebd94c6817854b582ebadcf9
-    type_inferenced_ast: 48e57b3875260b84b480a41d578096d66550e12c9448ef67bbf2c42d5bfecda4
->>>>>>> 3626fbdb
+    type_inferenced_ast: 504eb10da7a646062f22004a9385c777f5e8150dcafcf9a8e58003c95b93109d