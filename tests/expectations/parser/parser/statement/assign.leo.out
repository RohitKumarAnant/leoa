--- conflicted
+++ resolved
@@ -86,285 +86,4 @@
         col_start: 1
         col_stop: 8
         path: ""
-<<<<<<< HEAD
-        content: x = x();
-  - Assign:
-      operation: Assign
-      assignee:
-        identifier: "{\"name\":\"x\",\"span\":\"{\\\"line_start\\\":1,\\\"line_stop\\\":1,\\\"col_start\\\":1,\\\"col_stop\\\":2,\\\"path\\\":\\\"\\\",\\\"content\\\":\\\"x[0u8] = y;\\\"}\"}"
-        accesses:
-          - ArrayIndex:
-              Value:
-                Integer:
-                  - U8
-                  - "0"
-                  - span:
-                      line_start: 1
-                      line_stop: 1
-                      col_start: 3
-                      col_stop: 6
-                      path: ""
-                      content: "x[0u8] = y;"
-        span:
-          line_start: 1
-          line_stop: 1
-          col_start: 1
-          col_stop: 7
-          path: ""
-          content: "x[0u8] = y;"
-      value:
-        Identifier: "{\"name\":\"y\",\"span\":\"{\\\"line_start\\\":1,\\\"line_stop\\\":1,\\\"col_start\\\":10,\\\"col_stop\\\":11,\\\"path\\\":\\\"\\\",\\\"content\\\":\\\"x[0u8] = y;\\\"}\"}"
-      span:
-        line_start: 1
-        line_stop: 1
-        col_start: 1
-        col_stop: 11
-        path: ""
-        content: "x[0u8] = y;"
-  - Assign:
-      operation: Assign
-      assignee:
-        identifier: "{\"name\":\"x\",\"span\":\"{\\\"line_start\\\":1,\\\"line_stop\\\":1,\\\"col_start\\\":1,\\\"col_stop\\\":2,\\\"path\\\":\\\"\\\",\\\"content\\\":\\\"x[0u32] = y;\\\"}\"}"
-        accesses:
-          - ArrayIndex:
-              Value:
-                Integer:
-                  - U32
-                  - "0"
-                  - span:
-                      line_start: 1
-                      line_stop: 1
-                      col_start: 3
-                      col_stop: 7
-                      path: ""
-                      content: "x[0u32] = y;"
-        span:
-          line_start: 1
-          line_stop: 1
-          col_start: 1
-          col_stop: 8
-          path: ""
-          content: "x[0u32] = y;"
-      value:
-        Identifier: "{\"name\":\"y\",\"span\":\"{\\\"line_start\\\":1,\\\"line_stop\\\":1,\\\"col_start\\\":11,\\\"col_stop\\\":12,\\\"path\\\":\\\"\\\",\\\"content\\\":\\\"x[0u32] = y;\\\"}\"}"
-      span:
-        line_start: 1
-        line_stop: 1
-        col_start: 1
-        col_stop: 12
-        path: ""
-        content: "x[0u32] = y;"
-  - Assign:
-      operation: Assign
-      assignee:
-        identifier: "{\"name\":\"x\",\"span\":\"{\\\"line_start\\\":1,\\\"line_stop\\\":1,\\\"col_start\\\":1,\\\"col_stop\\\":2,\\\"path\\\":\\\"\\\",\\\"content\\\":\\\"x.0 = y;\\\"}\"}"
-        accesses:
-          - Tuple:
-              - value: "0"
-              - span:
-                  line_start: 1
-                  line_stop: 1
-                  col_start: 1
-                  col_stop: 4
-                  path: ""
-                  content: x.0 = y;
-        span:
-          line_start: 1
-          line_stop: 1
-          col_start: 1
-          col_stop: 4
-          path: ""
-          content: x.0 = y;
-      value:
-        Identifier: "{\"name\":\"y\",\"span\":\"{\\\"line_start\\\":1,\\\"line_stop\\\":1,\\\"col_start\\\":7,\\\"col_stop\\\":8,\\\"path\\\":\\\"\\\",\\\"content\\\":\\\"x.0 = y;\\\"}\"}"
-      span:
-        line_start: 1
-        line_stop: 1
-        col_start: 1
-        col_stop: 8
-        path: ""
-        content: x.0 = y;
-  - Assign:
-      operation: Assign
-      assignee:
-        identifier: "{\"name\":\"x\",\"span\":\"{\\\"line_start\\\":1,\\\"line_stop\\\":1,\\\"col_start\\\":1,\\\"col_stop\\\":2,\\\"path\\\":\\\"\\\",\\\"content\\\":\\\"x[1u16..2u32] = y;\\\"}\"}"
-        accesses:
-          - ArrayRange:
-              - Value:
-                  Integer:
-                    - U16
-                    - "1"
-                    - span:
-                        line_start: 1
-                        line_stop: 1
-                        col_start: 3
-                        col_stop: 7
-                        path: ""
-                        content: "x[1u16..2u32] = y;"
-              - Value:
-                  Integer:
-                    - U32
-                    - "2"
-                    - span:
-                        line_start: 1
-                        line_stop: 1
-                        col_start: 9
-                        col_stop: 13
-                        path: ""
-                        content: "x[1u16..2u32] = y;"
-        span:
-          line_start: 1
-          line_stop: 1
-          col_start: 1
-          col_stop: 14
-          path: ""
-          content: "x[1u16..2u32] = y;"
-      value:
-        Identifier: "{\"name\":\"y\",\"span\":\"{\\\"line_start\\\":1,\\\"line_stop\\\":1,\\\"col_start\\\":17,\\\"col_stop\\\":18,\\\"path\\\":\\\"\\\",\\\"content\\\":\\\"x[1u16..2u32] = y;\\\"}\"}"
-      span:
-        line_start: 1
-        line_stop: 1
-        col_start: 1
-        col_stop: 18
-        path: ""
-        content: "x[1u16..2u32] = y;"
-  - Assign:
-      operation: Assign
-      assignee:
-        identifier: "{\"name\":\"x\",\"span\":\"{\\\"line_start\\\":1,\\\"line_stop\\\":1,\\\"col_start\\\":1,\\\"col_stop\\\":2,\\\"path\\\":\\\"\\\",\\\"content\\\":\\\"x[..2u64] = y;\\\"}\"}"
-        accesses:
-          - ArrayRange:
-              - ~
-              - Value:
-                  Integer:
-                    - U64
-                    - "2"
-                    - span:
-                        line_start: 1
-                        line_stop: 1
-                        col_start: 5
-                        col_stop: 9
-                        path: ""
-                        content: "x[..2u64] = y;"
-        span:
-          line_start: 1
-          line_stop: 1
-          col_start: 1
-          col_stop: 10
-          path: ""
-          content: "x[..2u64] = y;"
-      value:
-        Identifier: "{\"name\":\"y\",\"span\":\"{\\\"line_start\\\":1,\\\"line_stop\\\":1,\\\"col_start\\\":13,\\\"col_stop\\\":14,\\\"path\\\":\\\"\\\",\\\"content\\\":\\\"x[..2u64] = y;\\\"}\"}"
-      span:
-        line_start: 1
-        line_stop: 1
-        col_start: 1
-        col_stop: 14
-        path: ""
-        content: "x[..2u64] = y;"
-  - Assign:
-      operation: Assign
-      assignee:
-        identifier: "{\"name\":\"x\",\"span\":\"{\\\"line_start\\\":1,\\\"line_stop\\\":1,\\\"col_start\\\":1,\\\"col_stop\\\":2,\\\"path\\\":\\\"\\\",\\\"content\\\":\\\"x[2u8..] = y;\\\"}\"}"
-        accesses:
-          - ArrayRange:
-              - Value:
-                  Integer:
-                    - U8
-                    - "2"
-                    - span:
-                        line_start: 1
-                        line_stop: 1
-                        col_start: 3
-                        col_stop: 6
-                        path: ""
-                        content: "x[2u8..] = y;"
-              - ~
-        span:
-          line_start: 1
-          line_stop: 1
-          col_start: 1
-          col_stop: 9
-          path: ""
-          content: "x[2u8..] = y;"
-      value:
-        Identifier: "{\"name\":\"y\",\"span\":\"{\\\"line_start\\\":1,\\\"line_stop\\\":1,\\\"col_start\\\":12,\\\"col_stop\\\":13,\\\"path\\\":\\\"\\\",\\\"content\\\":\\\"x[2u8..] = y;\\\"}\"}"
-      span:
-        line_start: 1
-        line_stop: 1
-        col_start: 1
-        col_stop: 13
-        path: ""
-        content: "x[2u8..] = y;"
-  - Assign:
-      operation: Assign
-      assignee:
-        identifier: "{\"name\":\"x\",\"span\":\"{\\\"line_start\\\":1,\\\"line_stop\\\":1,\\\"col_start\\\":1,\\\"col_stop\\\":2,\\\"path\\\":\\\"\\\",\\\"content\\\":\\\"x[..] = y;\\\"}\"}"
-        accesses:
-          - ArrayRange:
-              - ~
-              - ~
-        span:
-          line_start: 1
-          line_stop: 1
-          col_start: 1
-          col_stop: 6
-          path: ""
-          content: "x[..] = y;"
-      value:
-        Identifier: "{\"name\":\"y\",\"span\":\"{\\\"line_start\\\":1,\\\"line_stop\\\":1,\\\"col_start\\\":9,\\\"col_stop\\\":10,\\\"path\\\":\\\"\\\",\\\"content\\\":\\\"x[..] = y;\\\"}\"}"
-      span:
-        line_start: 1
-        line_stop: 1
-        col_start: 1
-        col_stop: 10
-        path: ""
-        content: "x[..] = y;"
-  - Assign:
-      operation: Assign
-      assignee:
-        identifier: "{\"name\":\"x\",\"span\":\"{\\\"line_start\\\":1,\\\"line_stop\\\":1,\\\"col_start\\\":1,\\\"col_stop\\\":2,\\\"path\\\":\\\"\\\",\\\"content\\\":\\\"x.0[0u8][..] = y;\\\"}\"}"
-        accesses:
-          - Tuple:
-              - value: "0"
-              - span:
-                  line_start: 1
-                  line_stop: 1
-                  col_start: 1
-                  col_stop: 4
-                  path: ""
-                  content: "x.0[0u8][..] = y;"
-          - ArrayIndex:
-              Value:
-                Integer:
-                  - U8
-                  - "0"
-                  - span:
-                      line_start: 1
-                      line_stop: 1
-                      col_start: 5
-                      col_stop: 8
-                      path: ""
-                      content: "x.0[0u8][..] = y;"
-          - ArrayRange:
-              - ~
-              - ~
-        span:
-          line_start: 1
-          line_stop: 1
-          col_start: 1
-          col_stop: 13
-          path: ""
-          content: "x.0[0u8][..] = y;"
-      value:
-        Identifier: "{\"name\":\"y\",\"span\":\"{\\\"line_start\\\":1,\\\"line_stop\\\":1,\\\"col_start\\\":16,\\\"col_stop\\\":17,\\\"path\\\":\\\"\\\",\\\"content\\\":\\\"x.0[0u8][..] = y;\\\"}\"}"
-      span:
-        line_start: 1
-        line_stop: 1
-        col_start: 1
-        col_stop: 17
-        path: ""
-        content: "x.0[0u8][..] = y;"
-=======
-        content: x = x();
->>>>>>> 4617c3ba
+        content: x = x();